--- conflicted
+++ resolved
@@ -335,14 +335,7 @@
         };
         StorageService.optionalTasks.schedule(runnable, 5 * 60, TimeUnit.SECONDS);
 
-<<<<<<< HEAD
-        // MeteredFlusher can block if flush queue fills up, so don't put on scheduledTasks
-        StorageService.optionalTasks.scheduleWithFixedDelay(new MeteredFlusher(), 1000, 1000, TimeUnit.MILLISECONDS);
-
         SystemKeyspace.finishStartup();
-=======
-        SystemTable.finishStartup();
->>>>>>> 1b79d6ed
 
         // start server internals
         StorageService.instance.registerDaemon(this);
