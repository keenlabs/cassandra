/*
 * Licensed to the Apache Software Foundation (ASF) under one
 * or more contributor license agreements.  See the NOTICE file
 * distributed with this work for additional information
 * regarding copyright ownership.  The ASF licenses this file
 * to you under the Apache License, Version 2.0 (the
 * "License"); you may not use this file except in compliance
 * with the License.  You may obtain a copy of the License at
 *
 *     http://www.apache.org/licenses/LICENSE-2.0
 *
 * Unless required by applicable law or agreed to in writing, software
 * distributed under the License is distributed on an "AS IS" BASIS,
 * WITHOUT WARRANTIES OR CONDITIONS OF ANY KIND, either express or implied.
 * See the License for the specific language governing permissions and
 * limitations under the License.
 */
package org.apache.cassandra.cql3.statements;

import java.nio.ByteBuffer;
import java.util.*;

import com.google.common.base.Predicate;
import com.google.common.collect.AbstractIterator;
import com.google.common.collect.Iterables;

import org.apache.cassandra.auth.Permission;
import org.apache.cassandra.cql3.*;
import org.apache.cassandra.transport.messages.ResultMessage;
import org.apache.cassandra.config.CFMetaData;
import org.apache.cassandra.config.ColumnDefinition;
import org.apache.cassandra.db.*;
import org.apache.cassandra.db.filter.*;
import org.apache.cassandra.db.marshal.*;
import org.apache.cassandra.dht.*;
import org.apache.cassandra.exceptions.*;
import org.apache.cassandra.service.ClientState;
import org.apache.cassandra.service.QueryState;
import org.apache.cassandra.service.StorageProxy;
import org.apache.cassandra.service.StorageService;
import org.apache.cassandra.service.pager.*;
import org.apache.cassandra.db.ConsistencyLevel;
import org.apache.cassandra.thrift.IndexExpression;
import org.apache.cassandra.thrift.IndexOperator;
import org.apache.cassandra.thrift.ThriftValidation;
import org.apache.cassandra.serializers.MarshalException;
import org.apache.cassandra.utils.ByteBufferUtil;
import org.apache.cassandra.utils.FBUtilities;
import org.apache.cassandra.utils.Pair;

/**
 * Encapsulates a completely parsed SELECT query, including the target
 * column family, expression, result count, and ordering clause.
 *
 */
public class SelectStatement implements CQLStatement
{
    private static final int DEFAULT_COUNT_PAGE_SIZE = 10000;

    private final int boundTerms;
    public final CFDefinition cfDef;
    public final Parameters parameters;
    private final Selection selection;
    private final Term limit;

    private final Restriction[] keyRestrictions;
    private final Restriction[] columnRestrictions;
    private final Map<CFDefinition.Name, Restriction> metadataRestrictions = new HashMap<CFDefinition.Name, Restriction>();

    // The name of all restricted names not covered by the key or index filter
    private final Set<CFDefinition.Name> restrictedNames = new HashSet<CFDefinition.Name>();
    private Restriction sliceRestriction;

    private boolean isReversed;
    private boolean onToken;
    private boolean isKeyRange;
    private boolean keyIsInRelation;
    private boolean usesSecondaryIndexing;

    private Map<CFDefinition.Name, Integer> orderingIndexes;

    // Used by forSelection below
    private static final Parameters defaultParameters = new Parameters(Collections.<ColumnIdentifier, Boolean>emptyMap(), false, null, false);

    private static enum Bound
    {
        START(0), END(1);

        public final int idx;

        Bound(int idx)
        {
            this.idx = idx;
        }

        public static Bound reverse(Bound b)
        {
            return b == START ? END : START;
        }
    }

    public SelectStatement(CFDefinition cfDef, int boundTerms, Parameters parameters, Selection selection, Term limit)
    {
        this.cfDef = cfDef;
        this.boundTerms = boundTerms;
        this.selection = selection;
        this.keyRestrictions = new Restriction[cfDef.keys.size()];
        this.columnRestrictions = new Restriction[cfDef.columns.size()];
        this.parameters = parameters;
        this.limit = limit;
    }

    // Creates a simple select based on the given selection.
    // Note that the results select statement should not be used for actual queries, but only for processing already
    // queried data through processColumnFamily.
    static SelectStatement forSelection(CFDefinition cfDef, Selection selection)
    {
        return new SelectStatement(cfDef, 0, defaultParameters, selection, null);
    }

    public ResultSet.Metadata getResultMetadata()
    {
        return selection.getResultMetadata();
    }

    public int getBoundsTerms()
    {
        return boundTerms;
    }

    public void checkAccess(ClientState state) throws InvalidRequestException, UnauthorizedException
    {
        state.hasColumnFamilyAccess(keyspace(), columnFamily(), Permission.SELECT);
    }

    public void validate(ClientState state) throws InvalidRequestException
    {
        // Nothing to do, all validation has been done by RawStatement.prepare()
    }

    public ResultMessage.Rows execute(ConsistencyLevel cl, QueryState state, List<ByteBuffer> variables, int pageSize, PagingState pagingState) throws RequestExecutionException, RequestValidationException
    {
        if (cl == null)
            throw new InvalidRequestException("Invalid empty consistency level");

        cl.validateForRead(keyspace());

<<<<<<< HEAD
=======
        List<Row> rows;
        if (isKeyRange)
        {
            RangeSliceCommand command = getRangeCommand(variables);
            rows = command == null ? Collections.<Row>emptyList() : StorageProxy.getRangeSlice(command, cl);
        }
        else
        {
            List<ReadCommand> commands = getSliceCommands(variables);
            rows = commands == null ? Collections.<Row>emptyList() : StorageProxy.read(commands, cl);
        }
>>>>>>> 0beab74d

        int limit = getLimit(variables);
        long now = System.currentTimeMillis();
        Pageable command = isKeyRange || usesSecondaryIndexing
                         ? getRangeCommand(variables, limit, now)
                         : new Pageable.ReadCommands(getSliceCommands(variables, limit, now));

        // A count query will never be paged for the user, but we always page it internally to avoid OOM.
        // If we user provided a pageSize we'll use that to page internally (because why not), otherwise we use our default
        if (parameters.isCount && pageSize < 0)
            pageSize = DEFAULT_COUNT_PAGE_SIZE;

        if (pageSize < 0 || !QueryPagers.mayNeedPaging(command, pageSize))
        {
            return execute(command, cl, variables, limit, now);
        }
        else
        {
            QueryPager pager = QueryPagers.pager(command, cl, pagingState);
            if (parameters.isCount)
                return pageCountQuery(pager, variables, pageSize, now);

            List<Row> page = pager.fetchPage(pageSize);
            ResultMessage.Rows msg = processResults(page, variables, limit, now);
            msg.result.metadata.setHasMorePages(pager.state());
            return msg;
        }
    }

    private ResultMessage.Rows execute(Pageable command, ConsistencyLevel cl, List<ByteBuffer> variables, int limit, long now) throws RequestValidationException, RequestExecutionException
    {
        List<Row> rows = command instanceof Pageable.ReadCommands
                       ? StorageProxy.read(((Pageable.ReadCommands)command).commands, cl)
                       : StorageProxy.getRangeSlice((RangeSliceCommand)command, cl);

        return processResults(rows, variables, limit, now);
    }

    private ResultMessage.Rows pageCountQuery(QueryPager pager, List<ByteBuffer> variables, int pageSize, long now) throws RequestValidationException, RequestExecutionException
    {
        int count = 0;
        while (!pager.isExhausted())
        {
            int maxLimit = pager.maxRemaining();
            ResultSet rset = process(pager.fetchPage(pageSize), variables, maxLimit, now);
            count += rset.rows.size();
        }

        ResultSet result = ResultSet.makeCountResult(keyspace(), columnFamily(), count, parameters.countAlias);
        return new ResultMessage.Rows(result);
    }

    public ResultMessage.Rows processResults(List<Row> rows, List<ByteBuffer> variables, int limit, long now) throws RequestValidationException
    {
        // Even for count, we need to process the result as it'll group some column together in sparse column families
        ResultSet rset = process(rows, variables, limit, now);
        rset = parameters.isCount ? rset.makeCountResult(parameters.countAlias) : rset;
        return new ResultMessage.Rows(rset);
    }

    static List<Row> readLocally(String keyspaceName, List<ReadCommand> cmds)
    {
        Keyspace keyspace = Keyspace.open(keyspaceName);
        List<Row> rows = new ArrayList<Row>(cmds.size());
        for (ReadCommand cmd : cmds)
            rows.add(cmd.getRow(keyspace));
        return rows;
    }

    public ResultMessage.Rows executeInternal(QueryState state) throws RequestExecutionException, RequestValidationException
    {
<<<<<<< HEAD
        List<ByteBuffer> variables = Collections.emptyList();
        int limit = getLimit(variables);
        long now = System.currentTimeMillis();
        List<Row> rows = isKeyRange || usesSecondaryIndexing
                       ? getRangeCommand(variables, limit, now).executeLocally()
                       : readLocally(keyspace(), getSliceCommands(variables, limit, now));

        return processResults(rows, variables, limit, now);
=======
        try
        {
            List<ByteBuffer> variables = Collections.<ByteBuffer>emptyList();
            List<Row> rows;
            if (isKeyRange)
            {
                RangeSliceCommand command = getRangeCommand(variables);
                rows = command == null ? Collections.<Row>emptyList() : RangeSliceVerbHandler.executeLocally(command);
            }
            else
            {
                List<ReadCommand> commands = getSliceCommands(variables);
                rows = commands == null ? Collections.<Row>emptyList() : readLocally(keyspace(), commands);
            }

            return processResults(rows, variables);
        }
        catch (ExecutionException e)
        {
            throw new RuntimeException(e);
        }
        catch (InterruptedException e)
        {
            throw new RuntimeException(e);
        }
>>>>>>> 0beab74d
    }

    public ResultSet process(List<Row> rows) throws InvalidRequestException
    {
        assert !parameters.isCount; // not yet needed
        return process(rows, Collections.<ByteBuffer>emptyList(), getLimit(Collections.<ByteBuffer>emptyList()), System.currentTimeMillis());
    }

    public String keyspace()
    {
        return cfDef.cfm.ksName;
    }

    public String columnFamily()
    {
        return cfDef.cfm.cfName;
    }

    private List<ReadCommand> getSliceCommands(List<ByteBuffer> variables, int limit, long now) throws RequestValidationException
    {
        Collection<ByteBuffer> keys = getKeys(variables);
        List<ReadCommand> commands = new ArrayList<ReadCommand>(keys.size());

<<<<<<< HEAD
        IDiskAtomFilter filter = makeFilter(variables, limit);
        // Note that we use the total limit for every key, which is potentially inefficient.
        // However, IN + LIMIT is not a very sensible choice.
        for (ByteBuffer key : keys)
        {
            QueryProcessor.validateKey(key);
            // We should not share the slice filter amongst the commands (hence the cloneShallow), due to
            // SliceQueryFilter not being immutable due to its columnCounter used by the lastCounted() method
            // (this is fairly ugly and we should change that but that's probably not a tiny refactor to do that cleanly)
            commands.add(ReadCommand.create(keyspace(), key, columnFamily(), now, filter.cloneShallow()));
=======
        // ...a range (slice) of column names
        if (isColumnRange())
        {
            // Note that we use the total limit for every key. This is
            // potentially inefficient, but then again, IN + LIMIT is not a
            // very sensible choice
            for (ByteBuffer key : keys)
            {
                QueryProcessor.validateKey(key);
                // Note that we should not share the slice filter amongst the command, due to SliceQueryFilter not
                // being immutable due to its columnCounter used by the lastCounted() method
                // (this is fairly ugly and we should change that but that's probably not a tiny refactor to do that cleanly)
                SliceQueryFilter filter = (SliceQueryFilter)makeFilter(variables);
                if (filter == null)
                    return null;

                commands.add(new SliceFromReadCommand(keyspace(), key, queryPath, filter));
            }
        }
        // ...of a list of column names
        else
        {
            // ByNames commands can share the filter
            IDiskAtomFilter filter = makeFilter(variables); // names filter are never null
            for (ByteBuffer key: keys)
            {
                QueryProcessor.validateKey(key);
                commands.add(new SliceByNamesReadCommand(keyspace(), key, queryPath, (NamesQueryFilter)filter));
            }
>>>>>>> 0beab74d
        }
        return commands;
    }

    private RangeSliceCommand getRangeCommand(List<ByteBuffer> variables, int limit, long now) throws RequestValidationException
    {
<<<<<<< HEAD
        IDiskAtomFilter filter = makeFilter(variables, limit);
        List<IndexExpression> expressions = getIndexExpressions(variables);
        // The LIMIT provided by the user is the number of CQL row he wants returned.
        // We want to have getRangeSlice to count the number of columns, not the number of keys.
        return new RangeSliceCommand(keyspace(), columnFamily(), now,  filter, getKeyBounds(variables), expressions, limit, true, false);
=======
        IDiskAtomFilter filter = makeFilter(variables);
        if (filter == null)
            return null;

        List<IndexExpression> expressions = getIndexExpressions(variables);
        // The LIMIT provided by the user is the number of CQL row he wants returned.
        // We want to have getRangeSlice to count the number of columns, not the number of keys.
        AbstractBounds<RowPosition> keyBounds = getKeyBounds(variables);
        return keyBounds == null
             ? null
             : new RangeSliceCommand(keyspace(),
                                     columnFamily(),
                                     null,
                                     filter,
                                     keyBounds,
                                     expressions,
                                     getLimit(),
                                     true,
                                     false);
>>>>>>> 0beab74d
    }

    private AbstractBounds<RowPosition> getKeyBounds(List<ByteBuffer> variables) throws InvalidRequestException
    {
        IPartitioner<?> p = StorageService.getPartitioner();

        if (onToken)
        {
            Token startToken = getTokenBound(Bound.START, variables, p);
            Token endToken = getTokenBound(Bound.END, variables, p);

            boolean includeStart = includeKeyBound(Bound.START);
            boolean includeEnd = includeKeyBound(Bound.END);

            /*
             * If we ask SP.getRangeSlice() for (token(200), token(200)], it will happily return the whole ring.
             * However, wrapping range doesn't really make sense for CQL, and we want to return an empty result
             * in that case (CASSANDRA-5573). So special case to create a range that is guaranteed to be empty.
             *
             * In practice, we want to return an empty result set if either startToken > endToken, or both are
             * equal but one of the bound is excluded (since [a, a] can contains something, but not (a, a], [a, a)
             * or (a, a)). Note though that in the case where startToken or endToken is the minimum token, then
             * this special case rule should not apply.
             */
            int cmp = startToken.compareTo(endToken);
            if (!startToken.isMinimum() && !endToken.isMinimum() && (cmp > 0 || (cmp == 0 && (!includeStart || !includeEnd))))
                return null;

            RowPosition start = includeStart ? startToken.minKeyBound() : startToken.maxKeyBound();
            RowPosition end = includeEnd ? endToken.maxKeyBound() : endToken.minKeyBound();

            return new Range<RowPosition>(start, end);
        }
        else
        {
            ByteBuffer startKeyBytes = getKeyBound(Bound.START, variables);
            ByteBuffer finishKeyBytes = getKeyBound(Bound.END, variables);

            RowPosition startKey = RowPosition.forKey(startKeyBytes, p);
            RowPosition finishKey = RowPosition.forKey(finishKeyBytes, p);
            if (startKey.compareTo(finishKey) > 0 && !finishKey.isMinimum(p))
                return null;

            if (includeKeyBound(Bound.START))
            {
                return includeKeyBound(Bound.END)
                     ? new Bounds<RowPosition>(startKey, finishKey)
                     : new IncludingExcludingBounds<RowPosition>(startKey, finishKey);
            }
            else
            {
                return includeKeyBound(Bound.END)
                     ? new Range<RowPosition>(startKey, finishKey)
                     : new ExcludingBounds<RowPosition>(startKey, finishKey);
            }
        }
    }

    private IDiskAtomFilter makeFilter(List<ByteBuffer> variables, int limit)
    throws InvalidRequestException
    {
        if (isColumnRange())
        {
            // For sparse, we used to ask for 'defined columns' * 'asked limit' (where defined columns includes the row marker)
            // to account for the grouping of columns.
            // Since that doesn't work for maps/sets/lists, we now use the compositesToGroup option of SliceQueryFilter.
            // But we must preserve backward compatibility too (for mixed version cluster that is).
            int toGroup = cfDef.isCompact ? -1 : cfDef.columns.size();
            ColumnSlice slice = new ColumnSlice(getRequestedBound(Bound.START, variables),
                                                getRequestedBound(Bound.END, variables));

            if (slice.isAlwaysEmpty(cfDef.cfm.comparator, isReversed))
                return null;

            SliceQueryFilter filter = new SliceQueryFilter(new ColumnSlice[]{slice},
                                                           isReversed,
<<<<<<< HEAD
                                                           limit,
                                                           toGroup);
            QueryProcessor.validateSliceFilter(cfDef.cfm, filter);
=======
                                                           getLimit(),
                                                           toGroup,
                                                           multiplier);
>>>>>>> 0beab74d
            return filter;
        }
        else
        {
            SortedSet<ByteBuffer> columnNames = getRequestedColumns(variables);
            QueryProcessor.validateColumnNames(columnNames);
            return new NamesQueryFilter(columnNames, true);
        }
    }

    private int getLimit(List<ByteBuffer> variables) throws InvalidRequestException
    {
        int l = Integer.MAX_VALUE;
        if (limit != null)
        {
            ByteBuffer b = limit.bindAndGet(variables);
            if (b == null)
                throw new InvalidRequestException("Invalid null value of limit");

            try
            {
                Int32Type.instance.validate(b);
                l = Int32Type.instance.compose(b);
            }
            catch (MarshalException e)
            {
                throw new InvalidRequestException("Invalid limit value");
            }
        }

        if (l <= 0)
            throw new InvalidRequestException("LIMIT must be strictly positive");

        // Internally, we don't support exclusive bounds for slices. Instead,
        // we query one more element if necessary and exclude
        if (sliceRestriction != null && !sliceRestriction.isInclusive(Bound.START) && l != Integer.MAX_VALUE)
            l += 1;

        return l;
    }

    private Collection<ByteBuffer> getKeys(final List<ByteBuffer> variables) throws InvalidRequestException
    {
        List<ByteBuffer> keys = new ArrayList<ByteBuffer>();
        ColumnNameBuilder builder = cfDef.getKeyNameBuilder();
        for (CFDefinition.Name name : cfDef.keys.values())
        {
            Restriction r = keyRestrictions[name.position];
            assert r != null;
            if (builder.remainingCount() == 1)
            {
                for (Term t : r.eqValues)
                {
                    ByteBuffer val = t.bindAndGet(variables);
                    if (val == null)
                        throw new InvalidRequestException(String.format("Invalid null value for partition key part %s", name));
                    keys.add(builder.copy().add(val).build());
                }
            }
            else
            {
                if (r.eqValues.size() > 1)
                    throw new InvalidRequestException("IN is only supported on the last column of the partition key");
                ByteBuffer val = r.eqValues.get(0).bindAndGet(variables);
                if (val == null)
                    throw new InvalidRequestException(String.format("Invalid null value for partition key part %s", name));
                builder.add(val);
            }
        }
        return keys;
    }

    private ByteBuffer getKeyBound(Bound b, List<ByteBuffer> variables) throws InvalidRequestException
    {
        return buildBound(b, cfDef.keys.values(), keyRestrictions, false, cfDef.getKeyNameBuilder(), variables);
    }

    private Token getTokenBound(Bound b, List<ByteBuffer> variables, IPartitioner<?> p) throws InvalidRequestException
    {
        assert onToken;

        Restriction keyRestriction = keyRestrictions[0];
        Term t = keyRestriction.isEquality()
               ? keyRestriction.eqValues.get(0)
               : keyRestriction.bound(b);

        if (t == null)
            return p.getMinimumToken();

        ByteBuffer value = t.bindAndGet(variables);
        if (value == null)
            throw new InvalidRequestException("Invalid null token value");
        return p.getTokenFactory().fromByteArray(value);
    }

    private boolean includeKeyBound(Bound b)
    {
        for (Restriction r : keyRestrictions)
        {
            if (r == null)
                return true;
            else if (!r.isEquality())
                return r.isInclusive(b);
        }
        // All equality
        return true;
    }

    private boolean isColumnRange()
    {
        // Static CF never entails a column slice
        if (!cfDef.isCompact && !cfDef.isComposite)
            return false;

        // However, collections always entails one
        if (selectACollection())
            return true;

        // Otherwise, it is a range query if it has at least one the column alias
        // for which no relation is defined or is not EQ.
        for (Restriction r : columnRestrictions)
        {
            if (r == null || !r.isEquality())
                return true;
        }
        return false;
    }

    private SortedSet<ByteBuffer> getRequestedColumns(List<ByteBuffer> variables) throws InvalidRequestException
    {
        assert !isColumnRange();

        ColumnNameBuilder builder = cfDef.getColumnNameBuilder();
        Iterator<ColumnIdentifier> idIter = cfDef.columns.keySet().iterator();
        for (Restriction r : columnRestrictions)
        {
            ColumnIdentifier id = idIter.next();
            assert r != null && r.isEquality();
            if (r.eqValues.size() > 1)
            {
                // We have a IN, which we only support for the last column.
                // If compact, just add all values and we're done. Otherwise,
                // for each value of the IN, creates all the columns corresponding to the selection.
                SortedSet<ByteBuffer> columns = new TreeSet<ByteBuffer>(cfDef.cfm.comparator);
                Iterator<Term> iter = r.eqValues.iterator();
                while (iter.hasNext())
                {
                    Term v = iter.next();
                    ColumnNameBuilder b = iter.hasNext() ? builder.copy() : builder;
                    ByteBuffer val = v.bindAndGet(variables);
                    if (val == null)
                        throw new InvalidRequestException(String.format("Invalid null value for clustering key part %s", id));
                    b.add(val);
                    if (cfDef.isCompact)
                        columns.add(b.build());
                    else
                        columns.addAll(addSelectedColumns(b));
                }
                return columns;
            }
            else
            {
                ByteBuffer val = r.eqValues.get(0).bindAndGet(variables);
                if (val == null)
                    throw new InvalidRequestException(String.format("Invalid null value for clustering key part %s", id));
                builder.add(val);
            }
        }

        return addSelectedColumns(builder);
    }

    private SortedSet<ByteBuffer> addSelectedColumns(ColumnNameBuilder builder)
    {
        if (cfDef.isCompact)
        {
            return FBUtilities.singleton(builder.build());
        }
        else
        {
            // Collections require doing a slice query because a given collection is a
            // non-know set of columns, so we shouldn't get there
            assert !selectACollection();

            SortedSet<ByteBuffer> columns = new TreeSet<ByteBuffer>(cfDef.cfm.comparator);

            // We need to query the selected column as well as the marker
            // column (for the case where the row exists but has no columns outside the PK)
            // Two exceptions are "static CF" (non-composite non-compact CF) and "super CF"
            // that don't have marker and for which we must query all columns instead
            if (cfDef.isComposite && !cfDef.cfm.isSuper())
            {
                // marker
                columns.add(builder.copy().add(ByteBufferUtil.EMPTY_BYTE_BUFFER).build());

                // selected columns
                for (ColumnIdentifier id : selection.regularColumnsToFetch())
                    columns.add(builder.copy().add(id.key).build());
            }
            else
            {
                Iterator<ColumnIdentifier> iter = cfDef.metadata.keySet().iterator();
                while (iter.hasNext())
                {
                    ColumnIdentifier name = iter.next();
                    ColumnNameBuilder b = iter.hasNext() ? builder.copy() : builder;
                    ByteBuffer cname = b.add(name.key).build();
                    columns.add(cname);
                }
            }
            return columns;
        }
    }

    private boolean selectACollection()
    {
        if (!cfDef.hasCollections)
            return false;

        for (CFDefinition.Name name : selection.getColumnsList())
        {
            if (name.type instanceof CollectionType)
                return true;
        }

        return false;
    }

    private static ByteBuffer buildBound(Bound bound,
                                         Collection<CFDefinition.Name> names,
                                         Restriction[] restrictions,
                                         boolean isReversed,
                                         ColumnNameBuilder builder,
                                         List<ByteBuffer> variables) throws InvalidRequestException
    {
        // The end-of-component of composite doesn't depend on whether the
        // component type is reversed or not (i.e. the ReversedType is applied
        // to the component comparator but not to the end-of-component itself),
        // it only depends on whether the slice is reversed
        Bound eocBound = isReversed ? Bound.reverse(bound) : bound;
        for (CFDefinition.Name name : names)
        {
            // In a restriction, we always have Bound.START < Bound.END for the "base" comparator.
            // So if we're doing a reverse slice, we must inverse the bounds when giving them as start and end of the slice filter.
            // But if the actual comparator itself is reversed, we must inversed the bounds too.
            Bound b = isReversed == isReversedType(name) ? bound : Bound.reverse(bound);
            Restriction r = restrictions[name.position];
            if (r == null || (!r.isEquality() && r.bound(b) == null))
            {
                // There wasn't any non EQ relation on that key, we select all records having the preceding component as prefix.
                // For composites, if there was preceding component and we're computing the end, we must change the last component
                // End-Of-Component, otherwise we would be selecting only one record.
                if (builder.componentCount() > 0 && eocBound == Bound.END)
                    return builder.buildAsEndOfRange();
                else
                    return builder.build();
            }

            if (r.isEquality())
            {
                assert r.eqValues.size() == 1;
                ByteBuffer val = r.eqValues.get(0).bindAndGet(variables);
                if (val == null)
                    throw new InvalidRequestException(String.format("Invalid null clustering key part %s", name));
                builder.add(val);
            }
            else
            {
                Term t = r.bound(b);
                assert t != null;
                ByteBuffer val = t.bindAndGet(variables);
                if (val == null)
                    throw new InvalidRequestException(String.format("Invalid null clustering key part %s", name));
                return builder.add(val, r.getRelation(eocBound, b)).build();
            }
        }
        // Means no relation at all or everything was an equal
        // Note: if the builder is "full", there is no need to use the end-of-component bit. For columns selection,
        // it would be harmless to do it. However, we use this method got the partition key too. And when a query
        // with 2ndary index is done, and with the the partition provided with an EQ, we'll end up here, and in that
        // case using the eoc would be bad, since for the random partitioner we have no guarantee that
        // builder.buildAsEndOfRange() will sort after builder.build() (see #5240).
        return (bound == Bound.END && builder.remainingCount() > 0) ? builder.buildAsEndOfRange() : builder.build();
    }

    private ByteBuffer getRequestedBound(Bound b, List<ByteBuffer> variables) throws InvalidRequestException
    {
        assert isColumnRange();
        return buildBound(b, cfDef.columns.values(), columnRestrictions, isReversed, cfDef.getColumnNameBuilder(), variables);
    }

    private List<IndexExpression> getIndexExpressions(List<ByteBuffer> variables) throws InvalidRequestException
    {
        if (!usesSecondaryIndexing || restrictedNames.isEmpty())
            return Collections.emptyList();

        List<IndexExpression> expressions = new ArrayList<IndexExpression>();
        for (CFDefinition.Name name : restrictedNames)
        {
            Restriction restriction;
            switch (name.kind)
            {
                case KEY_ALIAS:
                    restriction = keyRestrictions[name.position];
                    break;
                case COLUMN_ALIAS:
                    restriction = columnRestrictions[name.position];
                    break;
                case COLUMN_METADATA:
                    restriction = metadataRestrictions.get(name);
                    break;
                default:
                    // We don't allow restricting a VALUE_ALIAS for now in prepare.
                    throw new AssertionError();
            }
            if (restriction.isEquality())
            {
                for (Term t : restriction.eqValues)
                {
                    ByteBuffer value = t.bindAndGet(variables);
                    if (value == null)
                        throw new InvalidRequestException(String.format("Unsupported null value for indexed column %s", name));
                    if (value.remaining() > 0xFFFF)
                        throw new InvalidRequestException("Index expression values may not be larger than 64K");
                    expressions.add(new IndexExpression(name.name.key, IndexOperator.EQ, value));
                }
            }
            else
            {
                for (Bound b : Bound.values())
                {
                    if (restriction.bound(b) != null)
                    {
                        ByteBuffer value = restriction.bound(b).bindAndGet(variables);
                        if (value == null)
                            throw new InvalidRequestException(String.format("Unsupported null value for indexed column %s", name));
                        if (value.remaining() > 0xFFFF)
                            throw new InvalidRequestException("Index expression values may not be larger than 64K");
                        expressions.add(new IndexExpression(name.name.key, restriction.getIndexOperator(b), value));
                    }
                }
            }
        }
        return expressions;
    }


    private Iterable<Column> columnsInOrder(final ColumnFamily cf, final List<ByteBuffer> variables) throws InvalidRequestException
    {
        if (columnRestrictions.length == 0)
            return cf.getSortedColumns();

        // If the restriction for the last column alias is an IN, respect
        // requested order
        Restriction last = columnRestrictions[columnRestrictions.length - 1];
        if (last == null || !last.isEquality())
            return cf.getSortedColumns();

        ColumnNameBuilder builder = cfDef.getColumnNameBuilder();
        for (int i = 0; i < columnRestrictions.length - 1; i++)
            builder.add(columnRestrictions[i].eqValues.get(0).bindAndGet(variables));

        final List<ByteBuffer> requested = new ArrayList<ByteBuffer>(last.eqValues.size());
        Iterator<Term> iter = last.eqValues.iterator();
        while (iter.hasNext())
        {
            Term t = iter.next();
            ColumnNameBuilder b = iter.hasNext() ? builder.copy() : builder;
            requested.add(b.add(t.bindAndGet(variables)).build());
        }

        return new Iterable<Column>()
        {
            public Iterator<Column> iterator()
            {
                return new AbstractIterator<Column>()
                {
                    Iterator<ByteBuffer> iter = requested.iterator();
                    public Column computeNext()
                    {
                        if (!iter.hasNext())
                            return endOfData();
                        Column column = cf.getColumn(iter.next());
                        return column == null ? computeNext() : column;
                    }
                };
            }
        };
    }

    private ResultSet process(List<Row> rows, List<ByteBuffer> variables, int limit, long now) throws InvalidRequestException
    {
        Selection.ResultSetBuilder result = selection.resultSetBuilder(now);
        for (org.apache.cassandra.db.Row row : rows)
        {
            // Not columns match the query, skip
            if (row.cf == null)
                continue;

            processColumnFamily(row.key.key, row.cf, variables, limit, now, result);
        }

        ResultSet cqlRows = result.build();

        orderResults(cqlRows);

        // Internal calls always return columns in the comparator order, even when reverse was set
        if (isReversed)
            cqlRows.reverse();

        // Trim result if needed to respect the limit
        cqlRows.trim(limit);
        return cqlRows;
    }

    // Used by ModificationStatement for CAS operations
    void processColumnFamily(ByteBuffer key, ColumnFamily cf, List<ByteBuffer> variables, int limit, long now, Selection.ResultSetBuilder result) throws InvalidRequestException
    {
        ByteBuffer[] keyComponents = cfDef.hasCompositeKey
                                   ? ((CompositeType)cfDef.cfm.getKeyValidator()).split(key)
                                   : new ByteBuffer[]{ key };

        if (cfDef.isCompact)
        {
            // One cqlRow per column
            for (Column c : columnsInOrder(cf, variables))
            {
                if (c.isMarkedForDelete(now))
                    continue;

                ByteBuffer[] components = null;
                if (cfDef.isComposite)
                {
                    components = ((CompositeType)cfDef.cfm.comparator).split(c.name());
                }
                else if (sliceRestriction != null)
                {
                    // For dynamic CF, the column could be out of the requested bounds, filter here
                    if (!sliceRestriction.isInclusive(Bound.START) && c.name().equals(sliceRestriction.bound(Bound.START).bindAndGet(variables)))
                        continue;
                    if (!sliceRestriction.isInclusive(Bound.END) && c.name().equals(sliceRestriction.bound(Bound.END).bindAndGet(variables)))
                        continue;
                }

                result.newRow();
                // Respect selection order
                for (CFDefinition.Name name : selection.getColumnsList())
                {
                    switch (name.kind)
                    {
                        case KEY_ALIAS:
                            result.add(keyComponents[name.position]);
                            break;
                        case COLUMN_ALIAS:
                            ByteBuffer val = cfDef.isComposite
                                           ? (name.position < components.length ? components[name.position] : null)
                                           : c.name();
                            result.add(val);
                            break;
                        case VALUE_ALIAS:
                            result.add(c);
                            break;
                        case COLUMN_METADATA:
                            // This should not happen for compact CF
                            throw new AssertionError();
                        default:
                            throw new AssertionError();
                    }
                }
            }
        }
        else if (cfDef.isComposite)
        {
            // Sparse case: group column in cqlRow when composite prefix is equal
            CompositeType composite = (CompositeType)cfDef.cfm.comparator;

            ColumnGroupMap.Builder builder = new ColumnGroupMap.Builder(composite, cfDef.hasCollections, now);

            for (Column c : cf)
            {
                if (c.isMarkedForDelete(now))
                    continue;

                builder.add(c);
            }

            for (ColumnGroupMap group : builder.groups())
                handleGroup(selection, result, keyComponents, group);
        }
        else
        {
            if (cf.hasOnlyTombstones(now))
                return;

            // Static case: One cqlRow for all columns
            result.newRow();
            for (CFDefinition.Name name : selection.getColumnsList())
            {
                if (name.kind == CFDefinition.Name.Kind.KEY_ALIAS)
                    result.add(keyComponents[name.position]);
                else
                    result.add(cf.getColumn(name.name.key));
            }
        }
    }

    /**
     * Orders results when multiple keys are selected (using IN)
     */
    private void orderResults(ResultSet cqlRows)
    {
        // There is nothing to do if
        //   a. there are no results,
        //   b. no ordering information where given,
        //   c. key restriction is a Range or not an IN expression
        if (cqlRows.size() == 0 || parameters.orderings.isEmpty() || isKeyRange || !keyIsInRelation)
            return;

        assert orderingIndexes != null;

        // optimization when only *one* order condition was given
        // because there is no point of using composite comparator if there is only one order condition
        if (parameters.orderings.size() == 1)
        {
            CFDefinition.Name ordering = cfDef.get(parameters.orderings.keySet().iterator().next());
            Collections.sort(cqlRows.rows, new SingleColumnComparator(orderingIndexes.get(ordering), ordering.type));
            return;
        }

        // builds a 'composite' type for multi-column comparison from the comparators of the ordering components
        // and passes collected position information and built composite comparator to CompositeComparator to do
        // an actual comparison of the CQL rows.
        List<AbstractType<?>> types = new ArrayList<AbstractType<?>>(parameters.orderings.size());
        int[] positions = new int[parameters.orderings.size()];

        int idx = 0;
        for (ColumnIdentifier identifier : parameters.orderings.keySet())
        {
            CFDefinition.Name orderingColumn = cfDef.get(identifier);
            types.add(orderingColumn.type);
            positions[idx++] = orderingIndexes.get(orderingColumn);
        }

        Collections.sort(cqlRows.rows, new CompositeComparator(types, positions));
    }

    private void handleGroup(Selection selection, Selection.ResultSetBuilder result, ByteBuffer[] keyComponents, ColumnGroupMap columns) throws InvalidRequestException
    {
        // Respect requested order
        result.newRow();
        for (CFDefinition.Name name : selection.getColumnsList())
        {
            switch (name.kind)
            {
                case KEY_ALIAS:
                    result.add(keyComponents[name.position]);
                    break;
                case COLUMN_ALIAS:
                    result.add(columns.getKeyComponent(name.position));
                    break;
                case VALUE_ALIAS:
                    // This should not happen for SPARSE
                    throw new AssertionError();
                case COLUMN_METADATA:
                    if (name.type.isCollection())
                    {
                        List<Pair<ByteBuffer, Column>> collection = columns.getCollection(name.name.key);
                        ByteBuffer value = collection == null
                                         ? null
                                         : ((CollectionType)name.type).serialize(collection);
                        result.add(value);
                    }
                    else
                    {
                        result.add(columns.getSimple(name.name.key));
                    }
                    break;
            }
        }
    }

    private static boolean isReversedType(CFDefinition.Name name)
    {
        return name.type instanceof ReversedType;
    }

    private boolean columnFilterIsIdentity()
    {
        for (Restriction r : columnRestrictions)
        {
            if (r != null)
                return false;
        }
        return true;
    }

    public static class RawStatement extends CFStatement
    {
        private final Parameters parameters;
        private final List<RawSelector> selectClause;
        private final List<Relation> whereClause;
        private final Term.Raw limit;

        public RawStatement(CFName cfName, Parameters parameters, List<RawSelector> selectClause, List<Relation> whereClause, Term.Raw limit)
        {
            super(cfName);
            this.parameters = parameters;
            this.selectClause = selectClause;
            this.whereClause = whereClause == null ? Collections.<Relation>emptyList() : whereClause;
            this.limit = limit;
        }

        public ParsedStatement.Prepared prepare() throws InvalidRequestException
        {
            CFMetaData cfm = ThriftValidation.validateColumnFamily(keyspace(), columnFamily());

            CFDefinition cfDef = cfm.getCfDef();

            ColumnSpecification[] names = new ColumnSpecification[getBoundsTerms()];
            IPartitioner partitioner = StorageService.getPartitioner();

            // Select clause
            if (parameters.isCount && !selectClause.isEmpty())
                throw new InvalidRequestException("Only COUNT(*) and COUNT(1) operations are currently supported.");

            Selection selection = selectClause.isEmpty()
                                ? Selection.wildcard(cfDef)
                                : Selection.fromSelectors(cfDef, selectClause);

            Term prepLimit = null;
            if (limit != null)
            {
                prepLimit = limit.prepare(limitReceiver());
                prepLimit.collectMarkerSpecification(names);
            }

            SelectStatement stmt = new SelectStatement(cfDef, getBoundsTerms(), parameters, selection, prepLimit);

            /*
             * WHERE clause. For a given entity, rules are:
             *   - EQ relation conflicts with anything else (including a 2nd EQ)
             *   - Can't have more than one LT(E) relation (resp. GT(E) relation)
             *   - IN relation are restricted to row keys (for now) and conflics with anything else
             *     (we could allow two IN for the same entity but that doesn't seem very useful)
             *   - The value_alias cannot be restricted in any way (we don't support wide rows with indexed value in CQL so far)
             */
            boolean hasQueriableIndex = false;
            for (Relation rel : whereClause)
            {
                CFDefinition.Name name = cfDef.get(rel.getEntity());
                if (name == null)
                {
                    if (containsAlias(rel.getEntity()))
                        throw new InvalidRequestException(String.format("Aliases aren't allowed in where clause ('%s')", rel));
                    else
                        throw new InvalidRequestException(String.format("Undefined name %s in where clause ('%s')", rel.getEntity(), rel));
                }

                ColumnDefinition def = cfDef.cfm.getColumnDefinition(name.name.key);
                stmt.restrictedNames.add(name);
                if (def.isIndexed())
                {
                    if (rel.operator() == Relation.Type.EQ)
                        hasQueriableIndex = true;
                }

                switch (name.kind)
                {
                    case KEY_ALIAS:
                        stmt.keyRestrictions[name.position] = updateRestriction(name, stmt.keyRestrictions[name.position], rel, names);
                        break;
                    case COLUMN_ALIAS:
                        stmt.columnRestrictions[name.position] = updateRestriction(name, stmt.columnRestrictions[name.position], rel, names);
                        break;
                    case VALUE_ALIAS:
                        throw new InvalidRequestException(String.format("Predicates on the non-primary-key column (%s) of a COMPACT table are not yet supported", name.name));
                    case COLUMN_METADATA:
                        stmt.metadataRestrictions.put(name, updateRestriction(name, stmt.metadataRestrictions.get(name), rel, names));
                        break;
                }
            }

            /*
             * At this point, the select statement if fully constructed, but we still have a few things to validate
             */

            // If there is a queriable index, no special condition are required on the other restrictions.
            // But we still need to know 2 things:
            //   - If we don't have a queriable index, is the query ok
            //   - Is it queriable without 2ndary index, which is always more efficient

            // If a component of the partition key is restricted by a non-EQ relation, all preceding
            // components must have a EQ, and all following must have no restriction
            boolean shouldBeDone = false;
            CFDefinition.Name previous = null;
            stmt.keyIsInRelation = false;
            Iterator<CFDefinition.Name> iter = cfDef.keys.values().iterator();
            int lastRestrictedPartitionKey = stmt.keyRestrictions.length - 1;
            for (int i = 0; i < stmt.keyRestrictions.length; i++)
            {
                CFDefinition.Name cname = iter.next();
                Restriction restriction = stmt.keyRestrictions[i];

                if (restriction == null)
                {
                    if (!shouldBeDone)
                        lastRestrictedPartitionKey = i - 1;

                    if (stmt.onToken)
                        throw new InvalidRequestException("The token() function must be applied to all partition key components or none of them");

<<<<<<< HEAD
                    // Under a non order perserving partitioner, the only time not restricting a key part is allowed is if none are restricted
                    if (!partitioner.preservesOrder() && i > 0 && stmt.keyRestrictions[i-1] != null)
                    {
                        if (hasQueriableIndex)
                        {
                            stmt.usesSecondaryIndexing = true;
                            break;
                        }
=======
                    // The only time not restricting a key part is allowed is if none are restricted
                    if (i > 0 && stmt.keyRestrictions[i-1] != null)
>>>>>>> 0beab74d
                        throw new InvalidRequestException(String.format("Partition key part %s must be restricted since preceding part is", cname));
                    }

                    stmt.isKeyRange = true;
                    shouldBeDone = true;
                }
                else if (shouldBeDone)
                {
                    if (hasQueriableIndex)
                    {
                        stmt.usesSecondaryIndexing = true;
                        break;
                    }
                    throw new InvalidRequestException(String.format("partition key part %s cannot be restricted (preceding part %s is either not restricted or by a non-EQ relation)", cname, previous));
                }
                else if (restriction.onToken)
                {
                    // If this is a query on tokens, it's necessary a range query (there can be more than one key per token), so reject IN queries (as we don't know how to do them)
                    stmt.isKeyRange = true;
                    stmt.onToken = true;

                    if (restriction.isEquality() && restriction.eqValues.size() > 1)
                        throw new InvalidRequestException("Select using the token() function don't support IN clause");
                }
                else if (stmt.onToken)
                {
                    throw new InvalidRequestException(String.format("The token() function must be applied to all partition key components or none of them"));
                }
                else if (restriction.isEquality())
                {
                    if (restriction.eqValues.size() > 1)
                    {
                        // We only support IN for the last name so far
                        if (i != stmt.keyRestrictions.length - 1)
                            throw new InvalidRequestException(String.format("Partition KEY part %s cannot be restricted by IN relation (only the last part of the partition key can)", cname));
                        stmt.keyIsInRelation = true;
                    }
                }
                else
                {
                    if (hasQueriableIndex)
                    {
                        stmt.usesSecondaryIndexing = true;
                        break;
                    }
                    throw new InvalidRequestException("Only EQ and IN relation are supported on the partition key for random partitioners (unless you use the token() function)");
                }
                previous = cname;
            }

            // If a cluster key column is restricted by a non-EQ relation, all preceding
            // columns must have a EQ, and all following must have no restriction. Unless
            // the column is indexed that is.
            shouldBeDone = false;
            previous = null;
            iter = cfDef.columns.values().iterator();
            int lastRestrictedClusteringKey = stmt.columnRestrictions.length - 1;
            for (int i = 0; i < stmt.columnRestrictions.length; i++)
            {
                CFDefinition.Name cname = iter.next();
                Restriction restriction = stmt.columnRestrictions[i];

                if (restriction == null)
                {
                    if (!shouldBeDone)
                        lastRestrictedClusteringKey = i - 1;
                    shouldBeDone = true;
                }
                else
                {
                    if (shouldBeDone)
                    {
                        if (hasQueriableIndex)
                        {
                            stmt.usesSecondaryIndexing = true;
                            break;
                        }
                        throw new InvalidRequestException(String.format("PRIMARY KEY part %s cannot be restricted (preceding part %s is either not restricted or by a non-EQ relation)", cname, previous));
                    }
                    else if (!restriction.isEquality())
                    {
                        lastRestrictedClusteringKey = i;
                        shouldBeDone = true;
                        // For non-composite slices, we don't support internally the difference between exclusive and
                        // inclusive bounds, so we deal with it manually.
                        if (!cfDef.isComposite && (!restriction.isInclusive(Bound.START) || !restriction.isInclusive(Bound.END)))
                            stmt.sliceRestriction = restriction;
                    }
                    // We only support IN for the last name and for compact storage so far
                    // TODO: #3885 allows us to extend to non compact as well, but that remains to be done
                    else if (restriction.eqValues.size() > 1)
                    {
                        if (i != stmt.columnRestrictions.length - 1)
                            throw new InvalidRequestException(String.format("PRIMARY KEY part %s cannot be restricted by IN relation", cname));
                        else if (stmt.selectACollection())
                            throw new InvalidRequestException(String.format("Cannot restrict PRIMARY KEY part %s by IN relation as a collection is selected by the query", cname));
                    }
                }

                previous = cname;
            }

            // Even if usesSecondaryIndexing is false at this point, we'll still have to use one if
            // there is restrictions not covered by the PK.
            if (!stmt.metadataRestrictions.isEmpty())
            {
                if (!hasQueriableIndex)
                    throw new InvalidRequestException("No indexed columns present in by-columns clause with Equal operator");

                stmt.usesSecondaryIndexing = true;
            }

            if (stmt.usesSecondaryIndexing)
            {
                if (stmt.keyIsInRelation)
                    throw new InvalidRequestException("Select on indexed columns and with IN clause for the PRIMARY KEY are not supported");
            }

            iter = cfDef.keys.values().iterator();
            for (int i = 0; i < lastRestrictedPartitionKey + 1; i++)
                stmt.restrictedNames.remove(iter.next());

            iter = cfDef.columns.values().iterator();
            for (int i = 0; i < lastRestrictedClusteringKey + 1; i++)
                stmt.restrictedNames.remove(iter.next());

            if (!stmt.parameters.orderings.isEmpty())
            {
                if (stmt.usesSecondaryIndexing)
                    throw new InvalidRequestException("ORDER BY with 2ndary indexes is not supported.");

                if (stmt.isKeyRange)
                    throw new InvalidRequestException("ORDER BY is only supported when the partition key is restricted by an EQ or an IN.");

                // If we order an IN query, we'll have to do a manual sort post-query. Currently, this sorting requires that we
                // have queried the column on which we sort (TODO: we should update it to add the column on which we sort to the one
                // queried automatically, and then removing it from the resultSet afterwards if needed)
                if (stmt.keyIsInRelation)
                {
                    stmt.orderingIndexes = new HashMap<CFDefinition.Name, Integer>();
                    for (ColumnIdentifier column : stmt.parameters.orderings.keySet())
                    {
                        final CFDefinition.Name name = cfDef.get(column);
                        if (name == null)
                        {
                            if (containsAlias(column))
                                throw new InvalidRequestException(String.format("Aliases are not allowed in order by clause ('%s')", column));
                            else
                                throw new InvalidRequestException(String.format("Order by on unknown column %s", column));
                        }

                        if (selectClause.isEmpty()) // wildcard
                        {
                            stmt.orderingIndexes.put(name, Iterables.indexOf(cfDef, new Predicate<CFDefinition.Name>()
                                                                                    {
                                                                                        public boolean apply(CFDefinition.Name n)
                                                                                        {
                                                                                            return name.equals(n);
                                                                                        }
                                                                                    }));
                        }
                        else
                        {
                            boolean hasColumn = false;
                            for (int i = 0; i < selectClause.size(); i++)
                            {
                                RawSelector selector = selectClause.get(i);
                                if (name.name.equals(selector.selectable))
                                {
                                    stmt.orderingIndexes.put(name, i);
                                    hasColumn = true;
                                    break;
                                }
                            }

                            if (!hasColumn)
                                throw new InvalidRequestException("ORDER BY could not be used on columns missing in select clause.");
                        }
                    }
                }

                Boolean[] reversedMap = new Boolean[cfDef.columns.size()];
                int i = 0;
                for (Map.Entry<ColumnIdentifier, Boolean> entry : stmt.parameters.orderings.entrySet())
                {
                    ColumnIdentifier column = entry.getKey();
                    boolean reversed = entry.getValue();

                    CFDefinition.Name name = cfDef.get(column);
                    if (name == null)
                    {
                        if (containsAlias(column))
                            throw new InvalidRequestException(String.format("Aliases are not allowed in order by clause ('%s')", column));
                        else
                            throw new InvalidRequestException(String.format("Order by on unknown column %s", column));
                    }

                    if (name.kind != CFDefinition.Name.Kind.COLUMN_ALIAS)
                        throw new InvalidRequestException(String.format("Order by is currently only supported on the clustered columns of the PRIMARY KEY, got %s", column));

                    if (i++ != name.position)
                        throw new InvalidRequestException(String.format("Order by currently only support the ordering of columns following their declared order in the PRIMARY KEY"));

                    reversedMap[name.position] = (reversed != isReversedType(name));
                }

                // Check that all boolean in reversedMap, if set, agrees
                Boolean isReversed = null;
                for (Boolean b : reversedMap)
                {
                    // Column on which order is specified can be in any order
                    if (b == null)
                        continue;

                    if (isReversed == null)
                    {
                        isReversed = b;
                        continue;
                    }
                    if (isReversed != b)
                        throw new InvalidRequestException(String.format("Unsupported order by relation"));
                }
                assert isReversed != null;
                stmt.isReversed = isReversed;
            }

            // Make sure this queries is allowed (note: non key range non indexed cannot involve filtering underneath)
            if (!parameters.allowFiltering && (stmt.isKeyRange || stmt.usesSecondaryIndexing))
            {
                // We will potentially filter data if either:
                //  - Have more than one IndexExpression
                //  - Have no index expression and the column filter is not the identity
                if (stmt.restrictedNames.size() > 1 || (stmt.restrictedNames.isEmpty() && !stmt.columnFilterIsIdentity()))
                    throw new InvalidRequestException("Cannot execute this query as it might involve data filtering and thus may have unpredictable performance. "
                                                    + "If you want to execute this query despite the performance unpredictability, use ALLOW FILTERING");
            }

            return new ParsedStatement.Prepared(stmt, Arrays.<ColumnSpecification>asList(names));
        }

        private boolean containsAlias(final ColumnIdentifier name)
        {
            return Iterables.any(selectClause, new Predicate<RawSelector>()
                                               {
                                                   public boolean apply(RawSelector raw)
                                                   {
                                                       return name.equals(raw.alias);
                                                   }
                                               });
        }

        private ColumnSpecification limitReceiver()
        {
            return new ColumnSpecification(keyspace(), columnFamily(), new ColumnIdentifier("[limit]", true), Int32Type.instance);
        }

        Restriction updateRestriction(CFDefinition.Name name, Restriction restriction, Relation newRel, ColumnSpecification[] boundNames) throws InvalidRequestException
        {
            ColumnSpecification receiver = name;
            if (newRel.onToken)
            {
                if (name.kind != CFDefinition.Name.Kind.KEY_ALIAS)
                    throw new InvalidRequestException(String.format("The token() function is only supported on the partition key, found on %s", name));

                receiver = new ColumnSpecification(name.ksName,
                                                   name.cfName,
                                                   new ColumnIdentifier("partition key token", true),
                                                   StorageService.getPartitioner().getTokenValidator());
            }

            switch (newRel.operator())
            {
                case EQ:
                    {
                        if (restriction != null)
                            throw new InvalidRequestException(String.format("%s cannot be restricted by more than one relation if it includes an Equal", name));
                        Term t = newRel.getValue().prepare(receiver);
                        t.collectMarkerSpecification(boundNames);
                        restriction = new Restriction(t, newRel.onToken);
                    }
                    break;
                case IN:
                    if (restriction != null)
                        throw new InvalidRequestException(String.format("%s cannot be restricted by more than one relation if it includes a IN", name));
                    List<Term> inValues = new ArrayList<Term>(newRel.getInValues().size());
                    for (Term.Raw raw : newRel.getInValues())
                    {
                        Term t = raw.prepare(receiver);
                        t.collectMarkerSpecification(boundNames);
                        inValues.add(t);
                    }
                    restriction = new Restriction(inValues);

                    break;
                case GT:
                case GTE:
                case LT:
                case LTE:
                    {
                        if (restriction == null)
                            restriction = new Restriction(newRel.onToken);
                        Term t = newRel.getValue().prepare(receiver);
                        t.collectMarkerSpecification(boundNames);
                        restriction.setBound(name.name, newRel.operator(), t);
                    }
                    break;
            }
            return restriction;
        }

        @Override
        public String toString()
        {
            return String.format("SelectRawStatement[name=%s, selectClause=%s, whereClause=%s, isCount=%s]",
                    cfName,
                    selectClause,
                    whereClause,
                    parameters.isCount);
        }
    }

    // A rather raw class that simplify validation and query for select
    // Don't made public as this can be easily badly used
    private static class Restriction
    {
        // for equality
        List<Term> eqValues; // if null, it's a restriction by bounds

        // for bounds
        private final Term[] bounds;
        private final boolean[] boundInclusive;

        final boolean onToken;


        Restriction(List<Term> values, boolean onToken)
        {
            this.eqValues = values;
            this.bounds = null;
            this.boundInclusive = null;
            this.onToken = onToken;
        }

        Restriction(List<Term> values)
        {
            this(values, false);
        }

        Restriction(Term value, boolean onToken)
        {
            this(Collections.singletonList(value), onToken);
        }

        Restriction(boolean onToken)
        {
            this.eqValues = null;
            this.bounds = new Term[2];
            this.boundInclusive = new boolean[2];
            this.onToken = onToken;
        }

        boolean isEquality()
        {
            return eqValues != null;
        }

        public Term bound(Bound b)
        {
            return bounds[b.idx];
        }

        public boolean isInclusive(Bound b)
        {
            return bounds[b.idx] == null || boundInclusive[b.idx];
        }

        public Relation.Type getRelation(Bound eocBound, Bound inclusiveBound)
        {
            switch (eocBound)
            {
                case START:
                    return boundInclusive[inclusiveBound.idx] ? Relation.Type.GTE : Relation.Type.GT;
                case END:
                    return boundInclusive[inclusiveBound.idx] ? Relation.Type.LTE : Relation.Type.LT;
            }
            throw new AssertionError();
        }

        public IndexOperator getIndexOperator(Bound b)
        {
            switch (b)
            {
                case START:
                    return boundInclusive[b.idx] ? IndexOperator.GTE : IndexOperator.GT;
                case END:
                    return boundInclusive[b.idx] ? IndexOperator.LTE : IndexOperator.LT;
            }
            throw new AssertionError();
        }

        public void setBound(ColumnIdentifier name, Relation.Type type, Term t) throws InvalidRequestException
        {
            Bound b;
            boolean inclusive;
            switch (type)
            {
                case GT:
                    b = Bound.START;
                    inclusive = false;
                    break;
                case GTE:
                    b = Bound.START;
                    inclusive = true;
                    break;
                case LT:
                    b = Bound.END;
                    inclusive = false;
                    break;
                case LTE:
                    b = Bound.END;
                    inclusive = true;
                    break;
                default:
                    throw new AssertionError();
            }

            if (bounds == null)
                throw new InvalidRequestException(String.format("%s cannot be restricted by both an equal and an inequal relation", name));

            if (bounds[b.idx] != null)
                throw new InvalidRequestException(String.format("Invalid restrictions found on %s", name));
            bounds[b.idx] = t;
            boundInclusive[b.idx] = inclusive;
        }

        @Override
        public String toString()
        {
            String s;
            if (eqValues == null)
            {
                s = String.format("SLICE(%s %s, %s %s)", boundInclusive[0] ? ">=" : ">",
                                                            bounds[0],
                                                            boundInclusive[1] ? "<=" : "<",
                                                            bounds[1]);
            }
            else
            {
                s = String.format("EQ(%s)", eqValues);
            }
            return onToken ? s + "*" : s;
        }
    }

    public static class Parameters
    {
        private final Map<ColumnIdentifier, Boolean> orderings;
        private final boolean isCount;
        private final ColumnIdentifier countAlias;
        private final boolean allowFiltering;

        public Parameters(Map<ColumnIdentifier, Boolean> orderings, boolean isCount, ColumnIdentifier countAlias, boolean allowFiltering)
        {
            this.orderings = orderings;
            this.isCount = isCount;
            this.countAlias = countAlias;
            this.allowFiltering = allowFiltering;
        }
    }

    /**
     * Used in orderResults(...) method when single 'ORDER BY' condition where given
     */
    private static class SingleColumnComparator implements Comparator<List<ByteBuffer>>
    {
        private final int index;
        private final AbstractType<?> comparator;

        public SingleColumnComparator(int columnIndex, AbstractType<?> orderer)
        {
            index = columnIndex;
            comparator = orderer;
        }

        public int compare(List<ByteBuffer> a, List<ByteBuffer> b)
        {
            return comparator.compare(a.get(index), b.get(index));
        }
    }

    /**
     * Used in orderResults(...) method when multiple 'ORDER BY' conditions where given
     */
    private static class CompositeComparator implements Comparator<List<ByteBuffer>>
    {
        private final List<AbstractType<?>> orderTypes;
        private final int[] positions;

        private CompositeComparator(List<AbstractType<?>> orderTypes, int[] positions)
        {
            this.orderTypes = orderTypes;
            this.positions = positions;
        }

        public int compare(List<ByteBuffer> a, List<ByteBuffer> b)
        {
            for (int i = 0; i < positions.length; i++)
            {
                AbstractType<?> type = orderTypes.get(i);
                int columnPos = positions[i];

                ByteBuffer aValue = a.get(columnPos);
                ByteBuffer bValue = b.get(columnPos);

                int comparison = type.compare(aValue, bValue);

                if (comparison != 0)
                    return comparison;
            }

            return 0;
        }
    }
}<|MERGE_RESOLUTION|>--- conflicted
+++ resolved
@@ -145,33 +145,25 @@
 
         cl.validateForRead(keyspace());
 
-<<<<<<< HEAD
-=======
-        List<Row> rows;
-        if (isKeyRange)
-        {
-            RangeSliceCommand command = getRangeCommand(variables);
-            rows = command == null ? Collections.<Row>emptyList() : StorageProxy.getRangeSlice(command, cl);
-        }
-        else
-        {
-            List<ReadCommand> commands = getSliceCommands(variables);
-            rows = commands == null ? Collections.<Row>emptyList() : StorageProxy.read(commands, cl);
-        }
->>>>>>> 0beab74d
-
         int limit = getLimit(variables);
         long now = System.currentTimeMillis();
-        Pageable command = isKeyRange || usesSecondaryIndexing
-                         ? getRangeCommand(variables, limit, now)
-                         : new Pageable.ReadCommands(getSliceCommands(variables, limit, now));
+        Pageable command;
+        if (isKeyRange || usesSecondaryIndexing)
+        {
+            command = getRangeCommand(variables, limit, now);
+        }
+        else
+        {
+            List<ReadCommand> commands = getSliceCommands(variables, limit, now);
+            command = commands == null ? null : new Pageable.ReadCommands(commands);
+        }
 
         // A count query will never be paged for the user, but we always page it internally to avoid OOM.
         // If we user provided a pageSize we'll use that to page internally (because why not), otherwise we use our default
         if (parameters.isCount && pageSize < 0)
             pageSize = DEFAULT_COUNT_PAGE_SIZE;
 
-        if (pageSize < 0 || !QueryPagers.mayNeedPaging(command, pageSize))
+        if (pageSize < 0 || command == null || !QueryPagers.mayNeedPaging(command, pageSize))
         {
             return execute(command, cl, variables, limit, now);
         }
@@ -190,9 +182,17 @@
 
     private ResultMessage.Rows execute(Pageable command, ConsistencyLevel cl, List<ByteBuffer> variables, int limit, long now) throws RequestValidationException, RequestExecutionException
     {
-        List<Row> rows = command instanceof Pageable.ReadCommands
-                       ? StorageProxy.read(((Pageable.ReadCommands)command).commands, cl)
-                       : StorageProxy.getRangeSlice((RangeSliceCommand)command, cl);
+        List<Row> rows;
+        if (command == null)
+        {
+            rows = Collections.<Row>emptyList();
+        }
+        else
+        {
+            rows = command instanceof Pageable.ReadCommands
+                 ? StorageProxy.read(((Pageable.ReadCommands)command).commands, cl)
+                 : StorageProxy.getRangeSlice((RangeSliceCommand)command, cl);
+        }
 
         return processResults(rows, variables, limit, now);
     }
@@ -230,42 +230,22 @@
 
     public ResultMessage.Rows executeInternal(QueryState state) throws RequestExecutionException, RequestValidationException
     {
-<<<<<<< HEAD
         List<ByteBuffer> variables = Collections.emptyList();
         int limit = getLimit(variables);
         long now = System.currentTimeMillis();
-        List<Row> rows = isKeyRange || usesSecondaryIndexing
-                       ? getRangeCommand(variables, limit, now).executeLocally()
-                       : readLocally(keyspace(), getSliceCommands(variables, limit, now));
+        List<Row> rows;
+        if (isKeyRange || usesSecondaryIndexing)
+        {
+            RangeSliceCommand command = getRangeCommand(variables, limit, now);
+            rows = command == null ? Collections.<Row>emptyList() : command.executeLocally();
+        }
+        else
+        {
+            List<ReadCommand> commands = getSliceCommands(variables, limit, now);
+            rows = commands == null ? Collections.<Row>emptyList() : readLocally(keyspace(), commands);
+        }
 
         return processResults(rows, variables, limit, now);
-=======
-        try
-        {
-            List<ByteBuffer> variables = Collections.<ByteBuffer>emptyList();
-            List<Row> rows;
-            if (isKeyRange)
-            {
-                RangeSliceCommand command = getRangeCommand(variables);
-                rows = command == null ? Collections.<Row>emptyList() : RangeSliceVerbHandler.executeLocally(command);
-            }
-            else
-            {
-                List<ReadCommand> commands = getSliceCommands(variables);
-                rows = commands == null ? Collections.<Row>emptyList() : readLocally(keyspace(), commands);
-            }
-
-            return processResults(rows, variables);
-        }
-        catch (ExecutionException e)
-        {
-            throw new RuntimeException(e);
-        }
-        catch (InterruptedException e)
-        {
-            throw new RuntimeException(e);
-        }
->>>>>>> 0beab74d
     }
 
     public ResultSet process(List<Row> rows) throws InvalidRequestException
@@ -289,8 +269,10 @@
         Collection<ByteBuffer> keys = getKeys(variables);
         List<ReadCommand> commands = new ArrayList<ReadCommand>(keys.size());
 
-<<<<<<< HEAD
         IDiskAtomFilter filter = makeFilter(variables, limit);
+        if (filter == null)
+            return null;
+
         // Note that we use the total limit for every key, which is potentially inefficient.
         // However, IN + LIMIT is not a very sensible choice.
         for (ByteBuffer key : keys)
@@ -300,51 +282,13 @@
             // SliceQueryFilter not being immutable due to its columnCounter used by the lastCounted() method
             // (this is fairly ugly and we should change that but that's probably not a tiny refactor to do that cleanly)
             commands.add(ReadCommand.create(keyspace(), key, columnFamily(), now, filter.cloneShallow()));
-=======
-        // ...a range (slice) of column names
-        if (isColumnRange())
-        {
-            // Note that we use the total limit for every key. This is
-            // potentially inefficient, but then again, IN + LIMIT is not a
-            // very sensible choice
-            for (ByteBuffer key : keys)
-            {
-                QueryProcessor.validateKey(key);
-                // Note that we should not share the slice filter amongst the command, due to SliceQueryFilter not
-                // being immutable due to its columnCounter used by the lastCounted() method
-                // (this is fairly ugly and we should change that but that's probably not a tiny refactor to do that cleanly)
-                SliceQueryFilter filter = (SliceQueryFilter)makeFilter(variables);
-                if (filter == null)
-                    return null;
-
-                commands.add(new SliceFromReadCommand(keyspace(), key, queryPath, filter));
-            }
-        }
-        // ...of a list of column names
-        else
-        {
-            // ByNames commands can share the filter
-            IDiskAtomFilter filter = makeFilter(variables); // names filter are never null
-            for (ByteBuffer key: keys)
-            {
-                QueryProcessor.validateKey(key);
-                commands.add(new SliceByNamesReadCommand(keyspace(), key, queryPath, (NamesQueryFilter)filter));
-            }
->>>>>>> 0beab74d
         }
         return commands;
     }
 
     private RangeSliceCommand getRangeCommand(List<ByteBuffer> variables, int limit, long now) throws RequestValidationException
     {
-<<<<<<< HEAD
         IDiskAtomFilter filter = makeFilter(variables, limit);
-        List<IndexExpression> expressions = getIndexExpressions(variables);
-        // The LIMIT provided by the user is the number of CQL row he wants returned.
-        // We want to have getRangeSlice to count the number of columns, not the number of keys.
-        return new RangeSliceCommand(keyspace(), columnFamily(), now,  filter, getKeyBounds(variables), expressions, limit, true, false);
-=======
-        IDiskAtomFilter filter = makeFilter(variables);
         if (filter == null)
             return null;
 
@@ -354,16 +298,7 @@
         AbstractBounds<RowPosition> keyBounds = getKeyBounds(variables);
         return keyBounds == null
              ? null
-             : new RangeSliceCommand(keyspace(),
-                                     columnFamily(),
-                                     null,
-                                     filter,
-                                     keyBounds,
-                                     expressions,
-                                     getLimit(),
-                                     true,
-                                     false);
->>>>>>> 0beab74d
+             : new RangeSliceCommand(keyspace(), columnFamily(), now,  filter, keyBounds, expressions, limit, true, false);
     }
 
     private AbstractBounds<RowPosition> getKeyBounds(List<ByteBuffer> variables) throws InvalidRequestException
@@ -440,15 +375,8 @@
 
             SliceQueryFilter filter = new SliceQueryFilter(new ColumnSlice[]{slice},
                                                            isReversed,
-<<<<<<< HEAD
                                                            limit,
                                                            toGroup);
-            QueryProcessor.validateSliceFilter(cfDef.cfm, filter);
-=======
-                                                           getLimit(),
-                                                           toGroup,
-                                                           multiplier);
->>>>>>> 0beab74d
             return filter;
         }
         else
@@ -1160,19 +1088,14 @@
                     if (stmt.onToken)
                         throw new InvalidRequestException("The token() function must be applied to all partition key components or none of them");
 
-<<<<<<< HEAD
-                    // Under a non order perserving partitioner, the only time not restricting a key part is allowed is if none are restricted
-                    if (!partitioner.preservesOrder() && i > 0 && stmt.keyRestrictions[i-1] != null)
+                    // The only time not restricting a key part is allowed is if none are restricted
+                    if (i > 0 && stmt.keyRestrictions[i-1] != null)
                     {
                         if (hasQueriableIndex)
                         {
                             stmt.usesSecondaryIndexing = true;
                             break;
                         }
-=======
-                    // The only time not restricting a key part is allowed is if none are restricted
-                    if (i > 0 && stmt.keyRestrictions[i-1] != null)
->>>>>>> 0beab74d
                         throw new InvalidRequestException(String.format("Partition key part %s must be restricted since preceding part is", cname));
                     }
 
