--- conflicted
+++ resolved
@@ -15,8 +15,8 @@
  * Do not open non-ssl storage port if encryption option is all (CASSANDRA-3916)
  * Move batchlog replay to its own executor (CASSANDRA-6079)
  * Add tombstone debug threshold and histogram (CASSANDRA-6042, 6057)
-<<<<<<< HEAD
  * Enable tcp keepalive on incoming connections (CASSANDRA-4053)
+ * Fix fat client schema pull NPE (CASSANDRA-6089)
 
 
 2.0.1
@@ -54,12 +54,6 @@
  * Support named bind variables in CQL (CASSANDRA-6033)
 Merged from 1.2:
  * Allow cache-keys-to-save to be set at runtime (CASSANDRA-5980)
-=======
- * Fix fat client schema pull NPE (CASSANDRA-6089)
-
-
-1.2.10
->>>>>>> 5d08a251
  * Avoid second-guessing out-of-space state (CASSANDRA-5605)
  * Tuning knobs for dealing with large blobs and many CFs (CASSANDRA-5982)
  * (Hadoop) Fix CQLRW for thrift tables (CASSANDRA-6002)
