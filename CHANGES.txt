<<<<<<< HEAD
2.1.4
 * Make SSTableRewriter.abort() more robust to failure (CASSANDRA-8832)
 * Remove cold_reads_to_omit from STCS (CASSANDRA-8860)
 * Make EstimatedHistogram#percentile() use ceil instead of floor (CASSANDRA-8883)
 * Fix top partitions reporting wrong cardinality (CASSANDRA-8834)
 * Fix rare NPE in KeyCacheSerializer (CASSANDRA-8067)
 * Pick sstables for validation as late as possible inc repairs (CASSANDRA-8366)
 * Fix commitlog getPendingTasks to not increment (CASSANDRA-8856)
 * Fix parallelism adjustment in range and secondary index queries
   when the first fetch does not satisfy the limit (CASSANDRA-8856)
 * Check if the filtered sstables is non-empty in STCS (CASSANDRA-8843)
 * Upgrade java-driver used for cassandra-stress (CASSANDRA-8842)
 * Fix CommitLog.forceRecycleAllSegments() memory access error (CASSANDRA-8812)
 * Improve assertions in Memory (CASSANDRA-8792)
 * Fix SSTableRewriter cleanup (CASSANDRA-8802)
 * Introduce SafeMemory for CompressionMetadata.Writer (CASSANDRA-8758)
 * 'nodetool info' prints exception against older node (CASSANDRA-8796)
 * Ensure SSTableReader.last corresponds exactly with the file end (CASSANDRA-8750)
 * Make SSTableWriter.openEarly more robust and obvious (CASSANDRA-8747)
 * Enforce SSTableReader.first/last (CASSANDRA-8744)
 * Cleanup SegmentedFile API (CASSANDRA-8749)
 * Avoid overlap with early compaction replacement (CASSANDRA-8683)
 * Safer Resource Management++ (CASSANDRA-8707)
 * Write partition size estimates into a system table (CASSANDRA-7688)
 * cqlsh: Fix keys() and full() collection indexes in DESCRIBE output
   (CASSANDRA-8154)
 * Show progress of streaming in nodetool netstats (CASSANDRA-8886)
 * IndexSummaryBuilder utilises offheap memory, and shares data between
   each IndexSummary opened from it (CASSANDRA-8757)
 * markCompacting only succeeds if the exact SSTableReader instances being 
   marked are in the live set (CASSANDRA-8689)
 * cassandra-stress support for varint (CASSANDRA-8882)
Merged from 2.0:
=======
2.0.13:
 * Add ability to limit number of native connections (CASSANDRA-8086)
>>>>>>> e56d9efb
 * Add offline tool to relevel sstables (CASSANDRA-8301)
 * Preserve stream ID for more protocol errors (CASSANDRA-8848)
 * Fix combining token() function with multi-column relations on
   clustering columns (CASSANDRA-8797)
 * Make CFS.markReferenced() resistant to bad refcounting (CASSANDRA-8829)
 * Fix StreamTransferTask abort/complete bad refcounting (CASSANDRA-8815)
 * Fix AssertionError when querying a DESC clustering ordered
   table with ASC ordering and paging (CASSANDRA-8767)
 * AssertionError: "Memory was freed" when running cleanup (CASSANDRA-8716)
 * Make it possible to set max_sstable_age to fractional days (CASSANDRA-8406)
 * Fix some multi-column relations with indexes on some clustering
   columns (CASSANDRA-8275)
 * Fix memory leak in SSTableSimple*Writer and SSTableReader.validate()
   (CASSANDRA-8748)
 * Throw OOM if allocating memory fails to return a valid pointer (CASSANDRA-8726)
 * Fix SSTableSimpleUnsortedWriter ConcurrentModificationException (CASSANDRA-8619)
 * 'nodetool info' prints exception against older node (CASSANDRA-8796)
 * Ensure SSTableSimpleUnsortedWriter.close() terminates if
   disk writer has crashed (CASSANDRA-8807)


2.1.3
 * Fix HSHA/offheap_objects corruption (CASSANDRA-8719)
 * Upgrade libthrift to 0.9.2 (CASSANDRA-8685)
 * Don't use the shared ref in sstableloader (CASSANDRA-8704)
 * Purge internal prepared statements if related tables or
   keyspaces are dropped (CASSANDRA-8693)
 * (cqlsh) Handle unicode BOM at start of files (CASSANDRA-8638)
 * Stop compactions before exiting offline tools (CASSANDRA-8623)
 * Update tools/stress/README.txt to match current behaviour (CASSANDRA-7933)
 * Fix schema from Thrift conversion with empty metadata (CASSANDRA-8695)
 * Safer Resource Management (CASSANDRA-7705)
 * Make sure we compact highly overlapping cold sstables with
   STCS (CASSANDRA-8635)
 * rpc_interface and listen_interface generate NPE on startup when specified
   interface doesn't exist (CASSANDRA-8677)
 * Fix ArrayIndexOutOfBoundsException in nodetool cfhistograms (CASSANDRA-8514)
 * Switch from yammer metrics for nodetool cf/proxy histograms (CASSANDRA-8662)
 * Make sure we don't add tmplink files to the compaction
   strategy (CASSANDRA-8580)
 * (cqlsh) Handle maps with blob keys (CASSANDRA-8372)
 * (cqlsh) Handle DynamicCompositeType schemas correctly (CASSANDRA-8563)
 * Duplicate rows returned when in clause has repeated values (CASSANDRA-6706)
 * Add tooling to detect hot partitions (CASSANDRA-7974)
 * Fix cassandra-stress user-mode truncation of partition generation (CASSANDRA-8608)
 * Only stream from unrepaired sstables during inc repair (CASSANDRA-8267)
 * Don't allow starting multiple inc repairs on the same sstables (CASSANDRA-8316)
 * Invalidate prepared BATCH statements when related tables
   or keyspaces are dropped (CASSANDRA-8652)
 * Fix missing results in secondary index queries on collections
   with ALLOW FILTERING (CASSANDRA-8421)
 * Expose EstimatedHistogram metrics for range slices (CASSANDRA-8627)
 * (cqlsh) Escape clqshrc passwords properly (CASSANDRA-8618)
 * Fix NPE when passing wrong argument in ALTER TABLE statement (CASSANDRA-8355)
 * Pig: Refactor and deprecate CqlStorage (CASSANDRA-8599)
 * Don't reuse the same cleanup strategy for all sstables (CASSANDRA-8537)
 * Fix case-sensitivity of index name on CREATE and DROP INDEX
   statements (CASSANDRA-8365)
 * Better detection/logging for corruption in compressed sstables (CASSANDRA-8192)
 * Use the correct repairedAt value when closing writer (CASSANDRA-8570)
 * (cqlsh) Handle a schema mismatch being detected on startup (CASSANDRA-8512)
 * Properly calculate expected write size during compaction (CASSANDRA-8532)
 * Invalidate affected prepared statements when a table's columns
   are altered (CASSANDRA-7910)
 * Stress - user defined writes should populate sequentally (CASSANDRA-8524)
 * Fix regression in SSTableRewriter causing some rows to become unreadable 
   during compaction (CASSANDRA-8429)
 * Run major compactions for repaired/unrepaired in parallel (CASSANDRA-8510)
 * (cqlsh) Fix compression options in DESCRIBE TABLE output when compression
   is disabled (CASSANDRA-8288)
 * (cqlsh) Fix DESCRIBE output after keyspaces are altered (CASSANDRA-7623)
 * Make sure we set lastCompactedKey correctly (CASSANDRA-8463)
 * (cqlsh) Fix output of CONSISTENCY command (CASSANDRA-8507)
 * (cqlsh) Fixed the handling of LIST statements (CASSANDRA-8370)
 * Make sstablescrub check leveled manifest again (CASSANDRA-8432)
 * Check first/last keys in sstable when giving out positions (CASSANDRA-8458)
 * Disable mmap on Windows (CASSANDRA-6993)
 * Add missing ConsistencyLevels to cassandra-stress (CASSANDRA-8253)
 * Add auth support to cassandra-stress (CASSANDRA-7985)
 * Fix ArrayIndexOutOfBoundsException when generating error message
   for some CQL syntax errors (CASSANDRA-8455)
 * Scale memtable slab allocation logarithmically (CASSANDRA-7882)
 * cassandra-stress simultaneous inserts over same seed (CASSANDRA-7964)
 * Reduce cassandra-stress sampling memory requirements (CASSANDRA-7926)
 * Ensure memtable flush cannot expire commit log entries from its future (CASSANDRA-8383)
 * Make read "defrag" async to reclaim memtables (CASSANDRA-8459)
 * Remove tmplink files for offline compactions (CASSANDRA-8321)
 * Reduce maxHintsInProgress (CASSANDRA-8415)
 * BTree updates may call provided update function twice (CASSANDRA-8018)
 * Release sstable references after anticompaction (CASSANDRA-8386)
 * Handle abort() in SSTableRewriter properly (CASSANDRA-8320)
 * Fix high size calculations for prepared statements (CASSANDRA-8231)
 * Centralize shared executors (CASSANDRA-8055)
 * Fix filtering for CONTAINS (KEY) relations on frozen collection
   clustering columns when the query is restricted to a single
   partition (CASSANDRA-8203)
 * Do more aggressive entire-sstable TTL expiry checks (CASSANDRA-8243)
 * Add more log info if readMeter is null (CASSANDRA-8238)
 * add check of the system wall clock time at startup (CASSANDRA-8305)
 * Support for frozen collections (CASSANDRA-7859)
 * Fix overflow on histogram computation (CASSANDRA-8028)
 * Have paxos reuse the timestamp generation of normal queries (CASSANDRA-7801)
 * Fix incremental repair not remove parent session on remote (CASSANDRA-8291)
 * Improve JBOD disk utilization (CASSANDRA-7386)
 * Log failed host when preparing incremental repair (CASSANDRA-8228)
 * Force config client mode in CQLSSTableWriter (CASSANDRA-8281)
 * Fix sstableupgrade throws exception (CASSANDRA-8688)
 * Fix hang when repairing empty keyspace (CASSANDRA-8694)
Merged from 2.0:
 * Fix IllegalArgumentException in dynamic snitch (CASSANDRA-8448)
 * Add support for UPDATE ... IF EXISTS (CASSANDRA-8610)
 * Fix reversal of list prepends (CASSANDRA-8733)
 * Prevent non-zero default_time_to_live on tables with counters
   (CASSANDRA-8678)
 * Fix SSTableSimpleUnsortedWriter ConcurrentModificationException
   (CASSANDRA-8619)
 * Round up time deltas lower than 1ms in BulkLoader (CASSANDRA-8645)
 * Add batch remove iterator to ABSC (CASSANDRA-8414, 8666)
 * Fix isClientMode check in Keyspace (CASSANDRA-8687)
 * Use more efficient slice size for querying internal secondary
   index tables (CASSANDRA-8550)
 * Fix potentially returning deleted rows with range tombstone (CASSANDRA-8558)
 * Check for available disk space before starting a compaction (CASSANDRA-8562)
 * Fix DISTINCT queries with LIMITs or paging when some partitions
   contain only tombstones (CASSANDRA-8490)
 * Introduce background cache refreshing to permissions cache
   (CASSANDRA-8194)
 * Fix race condition in StreamTransferTask that could lead to
   infinite loops and premature sstable deletion (CASSANDRA-7704)
 * Add an extra version check to MigrationTask (CASSANDRA-8462)
 * Ensure SSTableWriter cleans up properly after failure (CASSANDRA-8499)
 * Increase bf true positive count on key cache hit (CASSANDRA-8525)
 * Move MeteredFlusher to its own thread (CASSANDRA-8485)
 * Fix non-distinct results in DISTNCT queries on static columns when
   paging is enabled (CASSANDRA-8087)
 * Move all hints related tasks to hints internal executor (CASSANDRA-8285)
 * Fix paging for multi-partition IN queries (CASSANDRA-8408)
 * Fix MOVED_NODE topology event never being emitted when a node
   moves its token (CASSANDRA-8373)
 * Fix validation of indexes in COMPACT tables (CASSANDRA-8156)
 * Avoid StackOverflowError when a large list of IN values
   is used for a clustering column (CASSANDRA-8410)
 * Fix NPE when writetime() or ttl() calls are wrapped by
   another function call (CASSANDRA-8451)
 * Fix NPE after dropping a keyspace (CASSANDRA-8332)
 * Fix error message on read repair timeouts (CASSANDRA-7947)
 * Default DTCS base_time_seconds changed to 60 (CASSANDRA-8417)
 * Refuse Paxos operation with more than one pending endpoint (CASSANDRA-8346, 8640)
 * Throw correct exception when trying to bind a keyspace or table
   name (CASSANDRA-6952)
 * Make HHOM.compact synchronized (CASSANDRA-8416)
 * cancel latency-sampling task when CF is dropped (CASSANDRA-8401)
 * don't block SocketThread for MessagingService (CASSANDRA-8188)
 * Increase quarantine delay on replacement (CASSANDRA-8260)
 * Expose off-heap memory usage stats (CASSANDRA-7897)
 * Ignore Paxos commits for truncated tables (CASSANDRA-7538)
 * Validate size of indexed column values (CASSANDRA-8280)
 * Make LCS split compaction results over all data directories (CASSANDRA-8329)
 * Fix some failing queries that use multi-column relations
   on COMPACT STORAGE tables (CASSANDRA-8264)
 * Fix InvalidRequestException with ORDER BY (CASSANDRA-8286)
 * Disable SSLv3 for POODLE (CASSANDRA-8265)
 * Fix millisecond timestamps in Tracing (CASSANDRA-8297)
 * Include keyspace name in error message when there are insufficient
   live nodes to stream from (CASSANDRA-8221)
 * Avoid overlap in L1 when L0 contains many nonoverlapping
   sstables (CASSANDRA-8211)
 * Improve PropertyFileSnitch logging (CASSANDRA-8183)
 * Add DC-aware sequential repair (CASSANDRA-8193)
 * Use live sstables in snapshot repair if possible (CASSANDRA-8312)
 * Fix hints serialized size calculation (CASSANDRA-8587)

2.1.2
 * (cqlsh) parse_for_table_meta errors out on queries with undefined
   grammars (CASSANDRA-8262)
 * (cqlsh) Fix SELECT ... TOKEN() function broken in C* 2.1.1 (CASSANDRA-8258)
 * Fix Cassandra crash when running on JDK8 update 40 (CASSANDRA-8209)
 * Optimize partitioner tokens (CASSANDRA-8230)
 * Improve compaction of repaired/unrepaired sstables (CASSANDRA-8004)
 * Make cache serializers pluggable (CASSANDRA-8096)
 * Fix issues with CONTAINS (KEY) queries on secondary indexes
   (CASSANDRA-8147)
 * Fix read-rate tracking of sstables for some queries (CASSANDRA-8239)
 * Fix default timestamp in QueryOptions (CASSANDRA-8246)
 * Set socket timeout when reading remote version (CASSANDRA-8188)
 * Refactor how we track live size (CASSANDRA-7852)
 * Make sure unfinished compaction files are removed (CASSANDRA-8124)
 * Fix shutdown when run as Windows service (CASSANDRA-8136)
 * Fix DESCRIBE TABLE with custom indexes (CASSANDRA-8031)
 * Fix race in RecoveryManagerTest (CASSANDRA-8176)
 * Avoid IllegalArgumentException while sorting sstables in
   IndexSummaryManager (CASSANDRA-8182)
 * Shutdown JVM on file descriptor exhaustion (CASSANDRA-7579)
 * Add 'die' policy for commit log and disk failure (CASSANDRA-7927)
 * Fix installing as service on Windows (CASSANDRA-8115)
 * Fix CREATE TABLE for CQL2 (CASSANDRA-8144)
 * Avoid boxing in ColumnStats min/max trackers (CASSANDRA-8109)
Merged from 2.0:
 * Correctly handle non-text column names in cql3 (CASSANDRA-8178)
 * Fix deletion for indexes on primary key columns (CASSANDRA-8206)
 * Add 'nodetool statusgossip' (CASSANDRA-8125)
 * Improve client notification that nodes are ready for requests (CASSANDRA-7510)
 * Handle negative timestamp in writetime method (CASSANDRA-8139)
 * Pig: Remove errant LIMIT clause in CqlNativeStorage (CASSANDRA-8166)
 * Throw ConfigurationException when hsha is used with the default
   rpc_max_threads setting of 'unlimited' (CASSANDRA-8116)
 * Allow concurrent writing of the same table in the same JVM using
   CQLSSTableWriter (CASSANDRA-7463)
 * Fix totalDiskSpaceUsed calculation (CASSANDRA-8205)


2.1.1
 * Fix spin loop in AtomicSortedColumns (CASSANDRA-7546)
 * Dont notify when replacing tmplink files (CASSANDRA-8157)
 * Fix validation with multiple CONTAINS clause (CASSANDRA-8131)
 * Fix validation of collections in TriggerExecutor (CASSANDRA-8146)
 * Fix IllegalArgumentException when a list of IN values containing tuples
   is passed as a single arg to a prepared statement with the v1 or v2
   protocol (CASSANDRA-8062)
 * Fix ClassCastException in DISTINCT query on static columns with
   query paging (CASSANDRA-8108)
 * Fix NPE on null nested UDT inside a set (CASSANDRA-8105)
 * Fix exception when querying secondary index on set items or map keys
   when some clustering columns are specified (CASSANDRA-8073)
 * Send proper error response when there is an error during native
   protocol message decode (CASSANDRA-8118)
 * Gossip should ignore generation numbers too far in the future (CASSANDRA-8113)
 * Fix NPE when creating a table with frozen sets, lists (CASSANDRA-8104)
 * Fix high memory use due to tracking reads on incrementally opened sstable
   readers (CASSANDRA-8066)
 * Fix EXECUTE request with skipMetadata=false returning no metadata
   (CASSANDRA-8054)
 * Allow concurrent use of CQLBulkOutputFormat (CASSANDRA-7776)
 * Shutdown JVM on OOM (CASSANDRA-7507)
 * Upgrade netty version and enable epoll event loop (CASSANDRA-7761)
 * Don't duplicate sstables smaller than split size when using
   the sstablesplitter tool (CASSANDRA-7616)
 * Avoid re-parsing already prepared statements (CASSANDRA-7923)
 * Fix some Thrift slice deletions and updates of COMPACT STORAGE
   tables with some clustering columns omitted (CASSANDRA-7990)
 * Fix filtering for CONTAINS on sets (CASSANDRA-8033)
 * Properly track added size (CASSANDRA-7239)
 * Allow compilation in java 8 (CASSANDRA-7208)
 * Fix Assertion error on RangeTombstoneList diff (CASSANDRA-8013)
 * Release references to overlapping sstables during compaction (CASSANDRA-7819)
 * Send notification when opening compaction results early (CASSANDRA-8034)
 * Make native server start block until properly bound (CASSANDRA-7885)
 * (cqlsh) Fix IPv6 support (CASSANDRA-7988)
 * Ignore fat clients when checking for endpoint collision (CASSANDRA-7939)
 * Make sstablerepairedset take a list of files (CASSANDRA-7995)
 * (cqlsh) Tab completeion for indexes on map keys (CASSANDRA-7972)
 * (cqlsh) Fix UDT field selection in select clause (CASSANDRA-7891)
 * Fix resource leak in event of corrupt sstable
 * (cqlsh) Add command line option for cqlshrc file path (CASSANDRA-7131)
 * Provide visibility into prepared statements churn (CASSANDRA-7921, CASSANDRA-7930)
 * Invalidate prepared statements when their keyspace or table is
   dropped (CASSANDRA-7566)
 * cassandra-stress: fix support for NetworkTopologyStrategy (CASSANDRA-7945)
 * Fix saving caches when a table is dropped (CASSANDRA-7784)
 * Add better error checking of new stress profile (CASSANDRA-7716)
 * Use ThreadLocalRandom and remove FBUtilities.threadLocalRandom (CASSANDRA-7934)
 * Prevent operator mistakes due to simultaneous bootstrap (CASSANDRA-7069)
 * cassandra-stress supports whitelist mode for node config (CASSANDRA-7658)
 * GCInspector more closely tracks GC; cassandra-stress and nodetool report it (CASSANDRA-7916)
 * nodetool won't output bogus ownership info without a keyspace (CASSANDRA-7173)
 * Add human readable option to nodetool commands (CASSANDRA-5433)
 * Don't try to set repairedAt on old sstables (CASSANDRA-7913)
 * Add metrics for tracking PreparedStatement use (CASSANDRA-7719)
 * (cqlsh) tab-completion for triggers (CASSANDRA-7824)
 * (cqlsh) Support for query paging (CASSANDRA-7514)
 * (cqlsh) Show progress of COPY operations (CASSANDRA-7789)
 * Add syntax to remove multiple elements from a map (CASSANDRA-6599)
 * Support non-equals conditions in lightweight transactions (CASSANDRA-6839)
 * Add IF [NOT] EXISTS to create/drop triggers (CASSANDRA-7606)
 * (cqlsh) Display the current logged-in user (CASSANDRA-7785)
 * (cqlsh) Don't ignore CTRL-C during COPY FROM execution (CASSANDRA-7815)
 * (cqlsh) Order UDTs according to cross-type dependencies in DESCRIBE
   output (CASSANDRA-7659)
 * (cqlsh) Fix handling of CAS statement results (CASSANDRA-7671)
 * (cqlsh) COPY TO/FROM improvements (CASSANDRA-7405)
 * Support list index operations with conditions (CASSANDRA-7499)
 * Add max live/tombstoned cells to nodetool cfstats output (CASSANDRA-7731)
 * Validate IPv6 wildcard addresses properly (CASSANDRA-7680)
 * (cqlsh) Error when tracing query (CASSANDRA-7613)
 * Avoid IOOBE when building SyntaxError message snippet (CASSANDRA-7569)
 * SSTableExport uses correct validator to create string representation of partition
   keys (CASSANDRA-7498)
 * Avoid NPEs when receiving type changes for an unknown keyspace (CASSANDRA-7689)
 * Add support for custom 2i validation (CASSANDRA-7575)
 * Pig support for hadoop CqlInputFormat (CASSANDRA-6454)
 * Add listen_interface and rpc_interface options (CASSANDRA-7417)
 * Improve schema merge performance (CASSANDRA-7444)
 * Adjust MT depth based on # of partition validating (CASSANDRA-5263)
 * Optimise NativeCell comparisons (CASSANDRA-6755)
 * Configurable client timeout for cqlsh (CASSANDRA-7516)
 * Include snippet of CQL query near syntax error in messages (CASSANDRA-7111)
 * Make repair -pr work with -local (CASSANDRA-7450)
 * Fix error in sstableloader with -cph > 1 (CASSANDRA-8007)
 * Fix snapshot repair error on indexed tables (CASSANDRA-8020)
 * Do not exit nodetool repair when receiving JMX NOTIF_LOST (CASSANDRA-7909)
 * Stream to private IP when available (CASSANDRA-8084)
Merged from 2.0:
 * Reject conditions on DELETE unless full PK is given (CASSANDRA-6430)
 * Properly reject the token function DELETE (CASSANDRA-7747)
 * Force batchlog replay before decommissioning a node (CASSANDRA-7446)
 * Fix hint replay with many accumulated expired hints (CASSANDRA-6998)
 * Fix duplicate results in DISTINCT queries on static columns with query
   paging (CASSANDRA-8108)
 * Add DateTieredCompactionStrategy (CASSANDRA-6602)
 * Properly validate ascii and utf8 string literals in CQL queries (CASSANDRA-8101)
 * (cqlsh) Fix autocompletion for alter keyspace (CASSANDRA-8021)
 * Create backup directories for commitlog archiving during startup (CASSANDRA-8111)
 * Reduce totalBlockFor() for LOCAL_* consistency levels (CASSANDRA-8058)
 * Fix merging schemas with re-dropped keyspaces (CASSANDRA-7256)
 * Fix counters in supercolumns during live upgrades from 1.2 (CASSANDRA-7188)
 * Notify DT subscribers when a column family is truncated (CASSANDRA-8088)
 * Add sanity check of $JAVA on startup (CASSANDRA-7676)
 * Schedule fat client schema pull on join (CASSANDRA-7993)
 * Don't reset nodes' versions when closing IncomingTcpConnections
   (CASSANDRA-7734)
 * Record the real messaging version in all cases in OutboundTcpConnection
   (CASSANDRA-8057)
 * SSL does not work in cassandra-cli (CASSANDRA-7899)
 * Fix potential exception when using ReversedType in DynamicCompositeType
   (CASSANDRA-7898)
 * Better validation of collection values (CASSANDRA-7833)
 * Track min/max timestamps correctly (CASSANDRA-7969)
 * Fix possible overflow while sorting CL segments for replay (CASSANDRA-7992)
 * Increase nodetool Xmx (CASSANDRA-7956)
 * Archive any commitlog segments present at startup (CASSANDRA-6904)
 * CrcCheckChance should adjust based on live CFMetadata not 
   sstable metadata (CASSANDRA-7978)
 * token() should only accept columns in the partitioning
   key order (CASSANDRA-6075)
 * Add method to invalidate permission cache via JMX (CASSANDRA-7977)
 * Allow propagating multiple gossip states atomically (CASSANDRA-6125)
 * Log exceptions related to unclean native protocol client disconnects
   at DEBUG or INFO (CASSANDRA-7849)
 * Allow permissions cache to be set via JMX (CASSANDRA-7698)
 * Include schema_triggers CF in readable system resources (CASSANDRA-7967)
 * Fix RowIndexEntry to report correct serializedSize (CASSANDRA-7948)
 * Make CQLSSTableWriter sync within partitions (CASSANDRA-7360)
 * Potentially use non-local replicas in CqlConfigHelper (CASSANDRA-7906)
 * Explicitly disallow mixing multi-column and single-column
   relations on clustering columns (CASSANDRA-7711)
 * Better error message when condition is set on PK column (CASSANDRA-7804)
 * Don't send schema change responses and events for no-op DDL
   statements (CASSANDRA-7600)
 * (Hadoop) fix cluster initialisation for a split fetching (CASSANDRA-7774)
 * Throw InvalidRequestException when queries contain relations on entire
   collection columns (CASSANDRA-7506)
 * (cqlsh) enable CTRL-R history search with libedit (CASSANDRA-7577)
 * (Hadoop) allow ACFRW to limit nodes to local DC (CASSANDRA-7252)
 * (cqlsh) cqlsh should automatically disable tracing when selecting
   from system_traces (CASSANDRA-7641)
 * (Hadoop) Add CqlOutputFormat (CASSANDRA-6927)
 * Don't depend on cassandra config for nodetool ring (CASSANDRA-7508)
 * (cqlsh) Fix failing cqlsh formatting tests (CASSANDRA-7703)
 * Fix IncompatibleClassChangeError from hadoop2 (CASSANDRA-7229)
 * Add 'nodetool sethintedhandoffthrottlekb' (CASSANDRA-7635)
 * (cqlsh) Add tab-completion for CREATE/DROP USER IF [NOT] EXISTS (CASSANDRA-7611)
 * Catch errors when the JVM pulls the rug out from GCInspector (CASSANDRA-5345)
 * cqlsh fails when version number parts are not int (CASSANDRA-7524)
 * Fix NPE when table dropped during streaming (CASSANDRA-7946)
 * Fix wrong progress when streaming uncompressed (CASSANDRA-7878)
 * Fix possible infinite loop in creating repair range (CASSANDRA-7983)
 * Fix unit in nodetool for streaming throughput (CASSANDRA-7375)
Merged from 1.2:
 * Don't index tombstones (CASSANDRA-7828)
 * Improve PasswordAuthenticator default super user setup (CASSANDRA-7788)


2.1.0
 * (cqlsh) Removed "ALTER TYPE <name> RENAME TO <name>" from tab-completion
   (CASSANDRA-7895)
 * Fixed IllegalStateException in anticompaction (CASSANDRA-7892)
 * cqlsh: DESCRIBE support for frozen UDTs, tuples (CASSANDRA-7863)
 * Avoid exposing internal classes over JMX (CASSANDRA-7879)
 * Add null check for keys when freezing collection (CASSANDRA-7869)
 * Improve stress workload realism (CASSANDRA-7519)


2.1.0-rc7
 * Add frozen keyword and require UDT to be frozen (CASSANDRA-7857)
 * Track added sstable size correctly (CASSANDRA-7239)
 * (cqlsh) Fix case insensitivity (CASSANDRA-7834)
 * Fix failure to stream ranges when moving (CASSANDRA-7836)
 * Correctly remove tmplink files (CASSANDRA-7803)
 * (cqlsh) Fix column name formatting for functions, CAS operations,
   and UDT field selections (CASSANDRA-7806)
 * (cqlsh) Fix COPY FROM handling of null/empty primary key
   values (CASSANDRA-7792)
 * Fix ordering of static cells (CASSANDRA-7763)
Merged from 2.0:
 * Forbid re-adding dropped counter columns (CASSANDRA-7831)
 * Fix CFMetaData#isThriftCompatible() for PK-only tables (CASSANDRA-7832)
 * Always reject inequality on the partition key without token()
   (CASSANDRA-7722)
 * Always send Paxos commit to all replicas (CASSANDRA-7479)
 * Make disruptor_thrift_server invocation pool configurable (CASSANDRA-7594)
 * Make repair no-op when RF=1 (CASSANDRA-7864)


2.0.10
 * Don't send schema change responses and events for no-op DDL
   statements (CASSANDRA-7600)
 * (Hadoop) fix cluster initialisation for a split fetching (CASSANDRA-7774)
 * Configure system.paxos with LeveledCompactionStrategy (CASSANDRA-7753)
 * Fix ALTER clustering column type from DateType to TimestampType when
   using DESC clustering order (CASSANRDA-7797)
 * Throw EOFException if we run out of chunks in compressed datafile
   (CASSANDRA-7664)
 * Fix PRSI handling of CQL3 row markers for row cleanup (CASSANDRA-7787)
 * Fix dropping collection when it's the last regular column (CASSANDRA-7744)
 * Properly reject operations on list index with conditions (CASSANDRA-7499)
 * Make StreamReceiveTask thread safe and gc friendly (CASSANDRA-7795)
 * Validate empty cell names from counter updates (CASSANDRA-7798)
Merged from 1.2:
 * Don't allow compacted sstables to be marked as compacting (CASSANDRA-7145)
 * Track expired tombstones (CASSANDRA-7810)


2.1.0-rc6
 * Fix OOM issue from netty caching over time (CASSANDRA-7743)
 * json2sstable couldn't import JSON for CQL table (CASSANDRA-7477)
 * Invalidate all caches on table drop (CASSANDRA-7561)
 * Skip strict endpoint selection for ranges if RF == nodes (CASSANRA-7765)
 * Fix Thrift range filtering without 2ary index lookups (CASSANDRA-7741)
 * Add tracing entries about concurrent range requests (CASSANDRA-7599)
 * (cqlsh) Fix DESCRIBE for NTS keyspaces (CASSANDRA-7729)
 * Remove netty buffer ref-counting (CASSANDRA-7735)
 * Pass mutated cf to index updater for use by PRSI (CASSANDRA-7742)
 * Include stress yaml example in release and deb (CASSANDRA-7717)
 * workaround for netty issue causing corrupted data off the wire (CASSANDRA-7695)
 * cqlsh DESC CLUSTER fails retrieving ring information (CASSANDRA-7687)
 * Fix binding null values inside UDT (CASSANDRA-7685)
 * Fix UDT field selection with empty fields (CASSANDRA-7670)
 * Bogus deserialization of static cells from sstable (CASSANDRA-7684)
 * Fix NPE on compaction leftover cleanup for dropped table (CASSANDRA-7770)
Merged from 2.0:
 * (cqlsh) Wait up to 10 sec for a tracing session (CASSANDRA-7222)
 * Fix NPE in FileCacheService.sizeInBytes (CASSANDRA-7756)
 * Remove duplicates from StorageService.getJoiningNodes (CASSANDRA-7478)
 * Clone token map outside of hot gossip loops (CASSANDRA-7758)
 * Fix MS expiring map timeout for Paxos messages (CASSANDRA-7752)
 * Do not flush on truncate if durable_writes is false (CASSANDRA-7750)
 * Give CRR a default input_cql Statement (CASSANDRA-7226)
 * Better error message when adding a collection with the same name
   than a previously dropped one (CASSANDRA-6276)
 * Fix validation when adding static columns (CASSANDRA-7730)
 * (Thrift) fix range deletion of supercolumns (CASSANDRA-7733)
 * Fix potential AssertionError in RangeTombstoneList (CASSANDRA-7700)
 * Validate arguments of blobAs* functions (CASSANDRA-7707)
 * Fix potential AssertionError with 2ndary indexes (CASSANDRA-6612)
 * Avoid logging CompactionInterrupted at ERROR (CASSANDRA-7694)
 * Minor leak in sstable2jon (CASSANDRA-7709)
 * Add cassandra.auto_bootstrap system property (CASSANDRA-7650)
 * Update java driver (for hadoop) (CASSANDRA-7618)
 * Remove CqlPagingRecordReader/CqlPagingInputFormat (CASSANDRA-7570)
 * Support connecting to ipv6 jmx with nodetool (CASSANDRA-7669)


2.1.0-rc5
 * Reject counters inside user types (CASSANDRA-7672)
 * Switch to notification-based GCInspector (CASSANDRA-7638)
 * (cqlsh) Handle nulls in UDTs and tuples correctly (CASSANDRA-7656)
 * Don't use strict consistency when replacing (CASSANDRA-7568)
 * Fix min/max cell name collection on 2.0 SSTables with range
   tombstones (CASSANDRA-7593)
 * Tolerate min/max cell names of different lengths (CASSANDRA-7651)
 * Filter cached results correctly (CASSANDRA-7636)
 * Fix tracing on the new SEPExecutor (CASSANDRA-7644)
 * Remove shuffle and taketoken (CASSANDRA-7601)
 * Clean up Windows batch scripts (CASSANDRA-7619)
 * Fix native protocol drop user type notification (CASSANDRA-7571)
 * Give read access to system.schema_usertypes to all authenticated users
   (CASSANDRA-7578)
 * (cqlsh) Fix cqlsh display when zero rows are returned (CASSANDRA-7580)
 * Get java version correctly when JAVA_TOOL_OPTIONS is set (CASSANDRA-7572)
 * Fix NPE when dropping index from non-existent keyspace, AssertionError when
   dropping non-existent index with IF EXISTS (CASSANDRA-7590)
 * Fix sstablelevelresetter hang (CASSANDRA-7614)
 * (cqlsh) Fix deserialization of blobs (CASSANDRA-7603)
 * Use "keyspace updated" schema change message for UDT changes in v1 and
   v2 protocols (CASSANDRA-7617)
 * Fix tracing of range slices and secondary index lookups that are local
   to the coordinator (CASSANDRA-7599)
 * Set -Dcassandra.storagedir for all tool shell scripts (CASSANDRA-7587)
 * Don't swap max/min col names when mutating sstable metadata (CASSANDRA-7596)
 * (cqlsh) Correctly handle paged result sets (CASSANDRA-7625)
 * (cqlsh) Improve waiting for a trace to complete (CASSANDRA-7626)
 * Fix tracing of concurrent range slices and 2ary index queries (CASSANDRA-7626)
 * Fix scrub against collection type (CASSANDRA-7665)
Merged from 2.0:
 * Set gc_grace_seconds to seven days for system schema tables (CASSANDRA-7668)
 * SimpleSeedProvider no longer caches seeds forever (CASSANDRA-7663)
 * Always flush on truncate (CASSANDRA-7511)
 * Fix ReversedType(DateType) mapping to native protocol (CASSANDRA-7576)
 * Always merge ranges owned by a single node (CASSANDRA-6930)
 * Track max/min timestamps for range tombstones (CASSANDRA-7647)
 * Fix NPE when listing saved caches dir (CASSANDRA-7632)


2.1.0-rc4
 * Fix word count hadoop example (CASSANDRA-7200)
 * Updated memtable_cleanup_threshold and memtable_flush_writers defaults 
   (CASSANDRA-7551)
 * (Windows) fix startup when WMI memory query fails (CASSANDRA-7505)
 * Anti-compaction proceeds if any part of the repair failed (CASANDRA-7521)
 * Add missing table name to DROP INDEX responses and notifications (CASSANDRA-7539)
 * Bump CQL version to 3.2.0 and update CQL documentation (CASSANDRA-7527)
 * Fix configuration error message when running nodetool ring (CASSANDRA-7508)
 * Support conditional updates, tuple type, and the v3 protocol in cqlsh (CASSANDRA-7509)
 * Handle queries on multiple secondary index types (CASSANDRA-7525)
 * Fix cqlsh authentication with v3 native protocol (CASSANDRA-7564)
 * Fix NPE when unknown prepared statement ID is used (CASSANDRA-7454)
Merged from 2.0:
 * (Windows) force range-based repair to non-sequential mode (CASSANDRA-7541)
 * Fix range merging when DES scores are zero (CASSANDRA-7535)
 * Warn when SSL certificates have expired (CASSANDRA-7528)
 * Fix error when doing reversed queries with static columns (CASSANDRA-7490)
Merged from 1.2:
 * Set correct stream ID on responses when non-Exception Throwables
   are thrown while handling native protocol messages (CASSANDRA-7470)


2.1.0-rc3
 * Consider expiry when reconciling otherwise equal cells (CASSANDRA-7403)
 * Introduce CQL support for stress tool (CASSANDRA-6146)
 * Fix ClassCastException processing expired messages (CASSANDRA-7496)
 * Fix prepared marker for collections inside UDT (CASSANDRA-7472)
 * Remove left-over populate_io_cache_on_flush and replicate_on_write
   uses (CASSANDRA-7493)
 * (Windows) handle spaces in path names (CASSANDRA-7451)
 * Ensure writes have completed after dropping a table, before recycling
   commit log segments (CASSANDRA-7437)
 * Remove left-over rows_per_partition_to_cache (CASSANDRA-7493)
 * Fix error when CONTAINS is used with a bind marker (CASSANDRA-7502)
 * Properly reject unknown UDT field (CASSANDRA-7484)
Merged from 2.0:
 * Fix CC#collectTimeOrderedData() tombstone optimisations (CASSANDRA-7394)
 * Support DISTINCT for static columns and fix behaviour when DISTINC is
   not use (CASSANDRA-7305).
 * Workaround JVM NPE on JMX bind failure (CASSANDRA-7254)
 * Fix race in FileCacheService RemovalListener (CASSANDRA-7278)
 * Fix inconsistent use of consistencyForCommit that allowed LOCAL_QUORUM
   operations to incorrect become full QUORUM (CASSANDRA-7345)
 * Properly handle unrecognized opcodes and flags (CASSANDRA-7440)
 * (Hadoop) close CqlRecordWriter clients when finished (CASSANDRA-7459)
 * Commit disk failure policy (CASSANDRA-7429)
 * Make sure high level sstables get compacted (CASSANDRA-7414)
 * Fix AssertionError when using empty clustering columns and static columns
   (CASSANDRA-7455)
 * Add option to disable STCS in L0 (CASSANDRA-6621)
 * Upgrade to snappy-java 1.0.5.2 (CASSANDRA-7476)


2.1.0-rc2
 * Fix heap size calculation for CompoundSparseCellName and 
   CompoundSparseCellName.WithCollection (CASSANDRA-7421)
 * Allow counter mutations in UNLOGGED batches (CASSANDRA-7351)
 * Modify reconcile logic to always pick a tombstone over a counter cell
   (CASSANDRA-7346)
 * Avoid incremental compaction on Windows (CASSANDRA-7365)
 * Fix exception when querying a composite-keyed table with a collection index
   (CASSANDRA-7372)
 * Use node's host id in place of counter ids (CASSANDRA-7366)
 * Fix error when doing reversed queries with static columns (CASSANDRA-7490)
 * Backport CASSANDRA-6747 (CASSANDRA-7560)
 * Track max/min timestamps for range tombstones (CASSANDRA-7647)
 * Fix NPE when listing saved caches dir (CASSANDRA-7632)
 * Fix sstableloader unable to connect encrypted node (CASSANDRA-7585)
Merged from 1.2:
 * Clone token map outside of hot gossip loops (CASSANDRA-7758)
 * Add stop method to EmbeddedCassandraService (CASSANDRA-7595)
 * Support connecting to ipv6 jmx with nodetool (CASSANDRA-7669)
 * Set gc_grace_seconds to seven days for system schema tables (CASSANDRA-7668)
 * SimpleSeedProvider no longer caches seeds forever (CASSANDRA-7663)
 * Set correct stream ID on responses when non-Exception Throwables
   are thrown while handling native protocol messages (CASSANDRA-7470)
 * Fix row size miscalculation in LazilyCompactedRow (CASSANDRA-7543)
 * Fix race in background compaction check (CASSANDRA-7745)
 * Don't clear out range tombstones during compaction (CASSANDRA-7808)


2.1.0-rc1
 * Revert flush directory (CASSANDRA-6357)
 * More efficient executor service for fast operations (CASSANDRA-4718)
 * Move less common tools into a new cassandra-tools package (CASSANDRA-7160)
 * Support more concurrent requests in native protocol (CASSANDRA-7231)
 * Add tab-completion to debian nodetool packaging (CASSANDRA-6421)
 * Change concurrent_compactors defaults (CASSANDRA-7139)
 * Add PowerShell Windows launch scripts (CASSANDRA-7001)
 * Make commitlog archive+restore more robust (CASSANDRA-6974)
 * Fix marking commitlogsegments clean (CASSANDRA-6959)
 * Add snapshot "manifest" describing files included (CASSANDRA-6326)
 * Parallel streaming for sstableloader (CASSANDRA-3668)
 * Fix bugs in supercolumns handling (CASSANDRA-7138)
 * Fix ClassClassException on composite dense tables (CASSANDRA-7112)
 * Cleanup and optimize collation and slice iterators (CASSANDRA-7107)
 * Upgrade NBHM lib (CASSANDRA-7128)
 * Optimize netty server (CASSANDRA-6861)
 * Fix repair hang when given CF does not exist (CASSANDRA-7189)
 * Allow c* to be shutdown in an embedded mode (CASSANDRA-5635)
 * Add server side batching to native transport (CASSANDRA-5663)
 * Make batchlog replay asynchronous (CASSANDRA-6134)
 * remove unused classes (CASSANDRA-7197)
 * Limit user types to the keyspace they are defined in (CASSANDRA-6643)
 * Add validate method to CollectionType (CASSANDRA-7208)
 * New serialization format for UDT values (CASSANDRA-7209, CASSANDRA-7261)
 * Fix nodetool netstats (CASSANDRA-7270)
 * Fix potential ClassCastException in HintedHandoffManager (CASSANDRA-7284)
 * Use prepared statements internally (CASSANDRA-6975)
 * Fix broken paging state with prepared statement (CASSANDRA-7120)
 * Fix IllegalArgumentException in CqlStorage (CASSANDRA-7287)
 * Allow nulls/non-existant fields in UDT (CASSANDRA-7206)
 * Backport Thrift MultiSliceRequest (CASSANDRA-7027)
 * Handle overlapping MultiSlices (CASSANDRA-7279)
 * Fix DataOutputTest on Windows (CASSANDRA-7265)
 * Embedded sets in user defined data-types are not updating (CASSANDRA-7267)
 * Add tuple type to CQL/native protocol (CASSANDRA-7248)
 * Fix CqlPagingRecordReader on tables with few rows (CASSANDRA-7322)
Merged from 2.0:
 * Copy compaction options to make sure they are reloaded (CASSANDRA-7290)
 * Add option to do more aggressive tombstone compactions (CASSANDRA-6563)
 * Don't try to compact already-compacting files in HHOM (CASSANDRA-7288)
 * Always reallocate buffers in HSHA (CASSANDRA-6285)
 * (Hadoop) support authentication in CqlRecordReader (CASSANDRA-7221)
 * (Hadoop) Close java driver Cluster in CQLRR.close (CASSANDRA-7228)
 * Warn when 'USING TIMESTAMP' is used on a CAS BATCH (CASSANDRA-7067)
 * return all cpu values from BackgroundActivityMonitor.readAndCompute (CASSANDRA-7183)
 * Correctly delete scheduled range xfers (CASSANDRA-7143)
 * return all cpu values from BackgroundActivityMonitor.readAndCompute (CASSANDRA-7183)  
 * reduce garbage creation in calculatePendingRanges (CASSANDRA-7191)
 * fix c* launch issues on Russian os's due to output of linux 'free' cmd (CASSANDRA-6162)
 * Fix disabling autocompaction (CASSANDRA-7187)
 * Fix potential NumberFormatException when deserializing IntegerType (CASSANDRA-7088)
 * cqlsh can't tab-complete disabling compaction (CASSANDRA-7185)
 * cqlsh: Accept and execute CQL statement(s) from command-line parameter (CASSANDRA-7172)
 * Fix IllegalStateException in CqlPagingRecordReader (CASSANDRA-7198)
 * Fix the InvertedIndex trigger example (CASSANDRA-7211)
 * Add --resolve-ip option to 'nodetool ring' (CASSANDRA-7210)
 * reduce garbage on codec flag deserialization (CASSANDRA-7244) 
 * Fix duplicated error messages on directory creation error at startup (CASSANDRA-5818)
 * Proper null handle for IF with map element access (CASSANDRA-7155)
 * Improve compaction visibility (CASSANDRA-7242)
 * Correctly delete scheduled range xfers (CASSANDRA-7143)
 * Make batchlog replica selection rack-aware (CASSANDRA-6551)
 * Fix CFMetaData#getColumnDefinitionFromColumnName() (CASSANDRA-7074)
 * Fix writetime/ttl functions for static columns (CASSANDRA-7081)
 * Suggest CTRL-C or semicolon after three blank lines in cqlsh (CASSANDRA-7142)
 * Fix 2ndary index queries with DESC clustering order (CASSANDRA-6950)
 * Invalid key cache entries on DROP (CASSANDRA-6525)
 * Fix flapping RecoveryManagerTest (CASSANDRA-7084)
 * Add missing iso8601 patterns for date strings (CASSANDRA-6973)
 * Support selecting multiple rows in a partition using IN (CASSANDRA-6875)
 * Add authentication support to shuffle (CASSANDRA-6484)
 * Swap local and global default read repair chances (CASSANDRA-7320)
 * Add conditional CREATE/DROP USER support (CASSANDRA-7264)
 * Cqlsh counts non-empty lines for "Blank lines" warning (CASSANDRA-7325)
Merged from 1.2:
 * Add Cloudstack snitch (CASSANDRA-7147)
 * Update system.peers correctly when relocating tokens (CASSANDRA-7126)
 * Add Google Compute Engine snitch (CASSANDRA-7132)
 * remove duplicate query for local tokens (CASSANDRA-7182)
 * exit CQLSH with error status code if script fails (CASSANDRA-6344)
 * Fix bug with some IN queries missig results (CASSANDRA-7105)
 * Fix availability validation for LOCAL_ONE CL (CASSANDRA-7319)
 * Hint streaming can cause decommission to fail (CASSANDRA-7219)


2.1.0-beta2
 * Increase default CL space to 8GB (CASSANDRA-7031)
 * Add range tombstones to read repair digests (CASSANDRA-6863)
 * Fix BTree.clear for large updates (CASSANDRA-6943)
 * Fail write instead of logging a warning when unable to append to CL
   (CASSANDRA-6764)
 * Eliminate possibility of CL segment appearing twice in active list 
   (CASSANDRA-6557)
 * Apply DONTNEED fadvise to commitlog segments (CASSANDRA-6759)
 * Switch CRC component to Adler and include it for compressed sstables 
   (CASSANDRA-4165)
 * Allow cassandra-stress to set compaction strategy options (CASSANDRA-6451)
 * Add broadcast_rpc_address option to cassandra.yaml (CASSANDRA-5899)
 * Auto reload GossipingPropertyFileSnitch config (CASSANDRA-5897)
 * Fix overflow of memtable_total_space_in_mb (CASSANDRA-6573)
 * Fix ABTC NPE and apply update function correctly (CASSANDRA-6692)
 * Allow nodetool to use a file or prompt for password (CASSANDRA-6660)
 * Fix AIOOBE when concurrently accessing ABSC (CASSANDRA-6742)
 * Fix assertion error in ALTER TYPE RENAME (CASSANDRA-6705)
 * Scrub should not always clear out repaired status (CASSANDRA-5351)
 * Improve handling of range tombstone for wide partitions (CASSANDRA-6446)
 * Fix ClassCastException for compact table with composites (CASSANDRA-6738)
 * Fix potentially repairing with wrong nodes (CASSANDRA-6808)
 * Change caching option syntax (CASSANDRA-6745)
 * Fix stress to do proper counter reads (CASSANDRA-6835)
 * Fix help message for stress counter_write (CASSANDRA-6824)
 * Fix stress smart Thrift client to pick servers correctly (CASSANDRA-6848)
 * Add logging levels (minimal, normal or verbose) to stress tool (CASSANDRA-6849)
 * Fix race condition in Batch CLE (CASSANDRA-6860)
 * Improve cleanup/scrub/upgradesstables failure handling (CASSANDRA-6774)
 * ByteBuffer write() methods for serializing sstables (CASSANDRA-6781)
 * Proper compare function for CollectionType (CASSANDRA-6783)
 * Update native server to Netty 4 (CASSANDRA-6236)
 * Fix off-by-one error in stress (CASSANDRA-6883)
 * Make OpOrder AutoCloseable (CASSANDRA-6901)
 * Remove sync repair JMX interface (CASSANDRA-6900)
 * Add multiple memory allocation options for memtables (CASSANDRA-6689, 6694)
 * Remove adjusted op rate from stress output (CASSANDRA-6921)
 * Add optimized CF.hasColumns() implementations (CASSANDRA-6941)
 * Serialize batchlog mutations with the version of the target node
   (CASSANDRA-6931)
 * Optimize CounterColumn#reconcile() (CASSANDRA-6953)
 * Properly remove 1.2 sstable support in 2.1 (CASSANDRA-6869)
 * Lock counter cells, not partitions (CASSANDRA-6880)
 * Track presence of legacy counter shards in sstables (CASSANDRA-6888)
 * Ensure safe resource cleanup when replacing sstables (CASSANDRA-6912)
 * Add failure handler to async callback (CASSANDRA-6747)
 * Fix AE when closing SSTable without releasing reference (CASSANDRA-7000)
 * Clean up IndexInfo on keyspace/table drops (CASSANDRA-6924)
 * Only snapshot relative SSTables when sequential repair (CASSANDRA-7024)
 * Require nodetool rebuild_index to specify index names (CASSANDRA-7038)
 * fix cassandra stress errors on reads with native protocol (CASSANDRA-7033)
 * Use OpOrder to guard sstable references for reads (CASSANDRA-6919)
 * Preemptive opening of compaction result (CASSANDRA-6916)
 * Multi-threaded scrub/cleanup/upgradesstables (CASSANDRA-5547)
 * Optimize cellname comparison (CASSANDRA-6934)
 * Native protocol v3 (CASSANDRA-6855)
 * Optimize Cell liveness checks and clean up Cell (CASSANDRA-7119)
 * Support consistent range movements (CASSANDRA-2434)
Merged from 2.0:
 * Avoid race-prone second "scrub" of system keyspace (CASSANDRA-6797)
 * Pool CqlRecordWriter clients by inetaddress rather than Range
   (CASSANDRA-6665)
 * Fix compaction_history timestamps (CASSANDRA-6784)
 * Compare scores of full replica ordering in DES (CASSANDRA-6683)
 * fix CME in SessionInfo updateProgress affecting netstats (CASSANDRA-6577)
 * Allow repairing between specific replicas (CASSANDRA-6440)
 * Allow per-dc enabling of hints (CASSANDRA-6157)
 * Add compatibility for Hadoop 0.2.x (CASSANDRA-5201)
 * Fix EstimatedHistogram races (CASSANDRA-6682)
 * Failure detector correctly converts initial value to nanos (CASSANDRA-6658)
 * Add nodetool taketoken to relocate vnodes (CASSANDRA-4445)
 * Expose bulk loading progress over JMX (CASSANDRA-4757)
 * Correctly handle null with IF conditions and TTL (CASSANDRA-6623)
 * Account for range/row tombstones in tombstone drop
   time histogram (CASSANDRA-6522)
 * Stop CommitLogSegment.close() from calling sync() (CASSANDRA-6652)
 * Make commitlog failure handling configurable (CASSANDRA-6364)
 * Avoid overlaps in LCS (CASSANDRA-6688)
 * Improve support for paginating over composites (CASSANDRA-4851)
 * Fix count(*) queries in a mixed cluster (CASSANDRA-6707)
 * Improve repair tasks(snapshot, differencing) concurrency (CASSANDRA-6566)
 * Fix replaying pre-2.0 commit logs (CASSANDRA-6714)
 * Add static columns to CQL3 (CASSANDRA-6561)
 * Optimize single partition batch statements (CASSANDRA-6737)
 * Disallow post-query re-ordering when paging (CASSANDRA-6722)
 * Fix potential paging bug with deleted columns (CASSANDRA-6748)
 * Fix NPE on BulkLoader caused by losing StreamEvent (CASSANDRA-6636)
 * Fix truncating compression metadata (CASSANDRA-6791)
 * Add CMSClassUnloadingEnabled JVM option (CASSANDRA-6541)
 * Catch memtable flush exceptions during shutdown (CASSANDRA-6735)
 * Fix upgradesstables NPE for non-CF-based indexes (CASSANDRA-6645)
 * Fix UPDATE updating PRIMARY KEY columns implicitly (CASSANDRA-6782)
 * Fix IllegalArgumentException when updating from 1.2 with SuperColumns
   (CASSANDRA-6733)
 * FBUtilities.singleton() should use the CF comparator (CASSANDRA-6778)
 * Fix CQLSStableWriter.addRow(Map<String, Object>) (CASSANDRA-6526)
 * Fix HSHA server introducing corrupt data (CASSANDRA-6285)
 * Fix CAS conditions for COMPACT STORAGE tables (CASSANDRA-6813)
 * Starting threads in OutboundTcpConnectionPool constructor causes race conditions (CASSANDRA-7177)
 * Allow overriding cassandra-rackdc.properties file (CASSANDRA-7072)
 * Set JMX RMI port to 7199 (CASSANDRA-7087)
 * Use LOCAL_QUORUM for data reads at LOCAL_SERIAL (CASSANDRA-6939)
 * Log a warning for large batches (CASSANDRA-6487)
 * Put nodes in hibernate when join_ring is false (CASSANDRA-6961)
 * Avoid early loading of non-system keyspaces before compaction-leftovers 
   cleanup at startup (CASSANDRA-6913)
 * Restrict Windows to parallel repairs (CASSANDRA-6907)
 * (Hadoop) Allow manually specifying start/end tokens in CFIF (CASSANDRA-6436)
 * Fix NPE in MeteredFlusher (CASSANDRA-6820)
 * Fix race processing range scan responses (CASSANDRA-6820)
 * Allow deleting snapshots from dropped keyspaces (CASSANDRA-6821)
 * Add uuid() function (CASSANDRA-6473)
 * Omit tombstones from schema digests (CASSANDRA-6862)
 * Include correct consistencyLevel in LWT timeout (CASSANDRA-6884)
 * Lower chances for losing new SSTables during nodetool refresh and
   ColumnFamilyStore.loadNewSSTables (CASSANDRA-6514)
 * Add support for DELETE ... IF EXISTS to CQL3 (CASSANDRA-5708)
 * Update hadoop_cql3_word_count example (CASSANDRA-6793)
 * Fix handling of RejectedExecution in sync Thrift server (CASSANDRA-6788)
 * Log more information when exceeding tombstone_warn_threshold (CASSANDRA-6865)
 * Fix truncate to not abort due to unreachable fat clients (CASSANDRA-6864)
 * Fix schema concurrency exceptions (CASSANDRA-6841)
 * Fix leaking validator FH in StreamWriter (CASSANDRA-6832)
 * Fix saving triggers to schema (CASSANDRA-6789)
 * Fix trigger mutations when base mutation list is immutable (CASSANDRA-6790)
 * Fix accounting in FileCacheService to allow re-using RAR (CASSANDRA-6838)
 * Fix static counter columns (CASSANDRA-6827)
 * Restore expiring->deleted (cell) compaction optimization (CASSANDRA-6844)
 * Fix CompactionManager.needsCleanup (CASSANDRA-6845)
 * Correctly compare BooleanType values other than 0 and 1 (CASSANDRA-6779)
 * Read message id as string from earlier versions (CASSANDRA-6840)
 * Properly use the Paxos consistency for (non-protocol) batch (CASSANDRA-6837)
 * Add paranoid disk failure option (CASSANDRA-6646)
 * Improve PerRowSecondaryIndex performance (CASSANDRA-6876)
 * Extend triggers to support CAS updates (CASSANDRA-6882)
 * Static columns with IF NOT EXISTS don't always work as expected (CASSANDRA-6873)
 * Fix paging with SELECT DISTINCT (CASSANDRA-6857)
 * Fix UnsupportedOperationException on CAS timeout (CASSANDRA-6923)
 * Improve MeteredFlusher handling of MF-unaffected column families
   (CASSANDRA-6867)
 * Add CqlRecordReader using native pagination (CASSANDRA-6311)
 * Add QueryHandler interface (CASSANDRA-6659)
 * Track liveRatio per-memtable, not per-CF (CASSANDRA-6945)
 * Make sure upgradesstables keeps sstable level (CASSANDRA-6958)
 * Fix LIMIT with static columns (CASSANDRA-6956)
 * Fix clash with CQL column name in thrift validation (CASSANDRA-6892)
 * Fix error with super columns in mixed 1.2-2.0 clusters (CASSANDRA-6966)
 * Fix bad skip of sstables on slice query with composite start/finish (CASSANDRA-6825)
 * Fix unintended update with conditional statement (CASSANDRA-6893)
 * Fix map element access in IF (CASSANDRA-6914)
 * Avoid costly range calculations for range queries on system keyspaces
   (CASSANDRA-6906)
 * Fix SSTable not released if stream session fails (CASSANDRA-6818)
 * Avoid build failure due to ANTLR timeout (CASSANDRA-6991)
 * Queries on compact tables can return more rows that requested (CASSANDRA-7052)
 * USING TIMESTAMP for batches does not work (CASSANDRA-7053)
 * Fix performance regression from CASSANDRA-5614 (CASSANDRA-6949)
 * Ensure that batchlog and hint timeouts do not produce hints (CASSANDRA-7058)
 * Merge groupable mutations in TriggerExecutor#execute() (CASSANDRA-7047)
 * Plug holes in resource release when wiring up StreamSession (CASSANDRA-7073)
 * Re-add parameter columns to tracing session (CASSANDRA-6942)
 * Preserves CQL metadata when updating table from thrift (CASSANDRA-6831)
Merged from 1.2:
 * Fix nodetool display with vnodes (CASSANDRA-7082)
 * Add UNLOGGED, COUNTER options to BATCH documentation (CASSANDRA-6816)
 * add extra SSL cipher suites (CASSANDRA-6613)
 * fix nodetool getsstables for blob PK (CASSANDRA-6803)
 * Fix BatchlogManager#deleteBatch() use of millisecond timestamps
   (CASSANDRA-6822)
 * Continue assassinating even if the endpoint vanishes (CASSANDRA-6787)
 * Schedule schema pulls on change (CASSANDRA-6971)
 * Non-droppable verbs shouldn't be dropped from OTC (CASSANDRA-6980)
 * Shutdown batchlog executor in SS#drain() (CASSANDRA-7025)
 * Fix batchlog to account for CF truncation records (CASSANDRA-6999)
 * Fix CQLSH parsing of functions and BLOB literals (CASSANDRA-7018)
 * Properly load trustore in the native protocol (CASSANDRA-6847)
 * Always clean up references in SerializingCache (CASSANDRA-6994)
 * Don't shut MessagingService down when replacing a node (CASSANDRA-6476)
 * fix npe when doing -Dcassandra.fd_initial_value_ms (CASSANDRA-6751)


2.1.0-beta1
 * Add flush directory distinct from compaction directories (CASSANDRA-6357)
 * Require JNA by default (CASSANDRA-6575)
 * add listsnapshots command to nodetool (CASSANDRA-5742)
 * Introduce AtomicBTreeColumns (CASSANDRA-6271, 6692)
 * Multithreaded commitlog (CASSANDRA-3578)
 * allocate fixed index summary memory pool and resample cold index summaries 
   to use less memory (CASSANDRA-5519)
 * Removed multithreaded compaction (CASSANDRA-6142)
 * Parallelize fetching rows for low-cardinality indexes (CASSANDRA-1337)
 * change logging from log4j to logback (CASSANDRA-5883)
 * switch to LZ4 compression for internode communication (CASSANDRA-5887)
 * Stop using Thrift-generated Index* classes internally (CASSANDRA-5971)
 * Remove 1.2 network compatibility code (CASSANDRA-5960)
 * Remove leveled json manifest migration code (CASSANDRA-5996)
 * Remove CFDefinition (CASSANDRA-6253)
 * Use AtomicIntegerFieldUpdater in RefCountedMemory (CASSANDRA-6278)
 * User-defined types for CQL3 (CASSANDRA-5590)
 * Use of o.a.c.metrics in nodetool (CASSANDRA-5871, 6406)
 * Batch read from OTC's queue and cleanup (CASSANDRA-1632)
 * Secondary index support for collections (CASSANDRA-4511, 6383)
 * SSTable metadata(Stats.db) format change (CASSANDRA-6356)
 * Push composites support in the storage engine
   (CASSANDRA-5417, CASSANDRA-6520)
 * Add snapshot space used to cfstats (CASSANDRA-6231)
 * Add cardinality estimator for key count estimation (CASSANDRA-5906)
 * CF id is changed to be non-deterministic. Data dir/key cache are created
   uniquely for CF id (CASSANDRA-5202)
 * New counters implementation (CASSANDRA-6504)
 * Replace UnsortedColumns, EmptyColumns, TreeMapBackedSortedColumns with new
   ArrayBackedSortedColumns (CASSANDRA-6630, CASSANDRA-6662, CASSANDRA-6690)
 * Add option to use row cache with a given amount of rows (CASSANDRA-5357)
 * Avoid repairing already repaired data (CASSANDRA-5351)
 * Reject counter updates with USING TTL/TIMESTAMP (CASSANDRA-6649)
 * Replace index_interval with min/max_index_interval (CASSANDRA-6379)
 * Lift limitation that order by columns must be selected for IN queries (CASSANDRA-4911)


2.0.5
 * Reduce garbage generated by bloom filter lookups (CASSANDRA-6609)
 * Add ks.cf names to tombstone logging (CASSANDRA-6597)
 * Use LOCAL_QUORUM for LWT operations at LOCAL_SERIAL (CASSANDRA-6495)
 * Wait for gossip to settle before accepting client connections (CASSANDRA-4288)
 * Delete unfinished compaction incrementally (CASSANDRA-6086)
 * Allow specifying custom secondary index options in CQL3 (CASSANDRA-6480)
 * Improve replica pinning for cache efficiency in DES (CASSANDRA-6485)
 * Fix LOCAL_SERIAL from thrift (CASSANDRA-6584)
 * Don't special case received counts in CAS timeout exceptions (CASSANDRA-6595)
 * Add support for 2.1 global counter shards (CASSANDRA-6505)
 * Fix NPE when streaming connection is not yet established (CASSANDRA-6210)
 * Avoid rare duplicate read repair triggering (CASSANDRA-6606)
 * Fix paging discardFirst (CASSANDRA-6555)
 * Fix ArrayIndexOutOfBoundsException in 2ndary index query (CASSANDRA-6470)
 * Release sstables upon rebuilding 2i (CASSANDRA-6635)
 * Add AbstractCompactionStrategy.startup() method (CASSANDRA-6637)
 * SSTableScanner may skip rows during cleanup (CASSANDRA-6638)
 * sstables from stalled repair sessions can resurrect deleted data (CASSANDRA-6503)
 * Switch stress to use ITransportFactory (CASSANDRA-6641)
 * Fix IllegalArgumentException during prepare (CASSANDRA-6592)
 * Fix possible loss of 2ndary index entries during compaction (CASSANDRA-6517)
 * Fix direct Memory on architectures that do not support unaligned long access
   (CASSANDRA-6628)
 * Let scrub optionally skip broken counter partitions (CASSANDRA-5930)
Merged from 1.2:
 * fsync compression metadata (CASSANDRA-6531)
 * Validate CF existence on execution for prepared statement (CASSANDRA-6535)
 * Add ability to throttle batchlog replay (CASSANDRA-6550)
 * Fix executing LOCAL_QUORUM with SimpleStrategy (CASSANDRA-6545)
 * Avoid StackOverflow when using large IN queries (CASSANDRA-6567)
 * Nodetool upgradesstables includes secondary indexes (CASSANDRA-6598)
 * Paginate batchlog replay (CASSANDRA-6569)
 * skip blocking on streaming during drain (CASSANDRA-6603)
 * Improve error message when schema doesn't match loaded sstable (CASSANDRA-6262)
 * Add properties to adjust FD initial value and max interval (CASSANDRA-4375)
 * Fix preparing with batch and delete from collection (CASSANDRA-6607)
 * Fix ABSC reverse iterator's remove() method (CASSANDRA-6629)
 * Handle host ID conflicts properly (CASSANDRA-6615)
 * Move handling of migration event source to solve bootstrap race. (CASSANDRA-6648)
 * Make sure compaction throughput value doesn't overflow with int math (CASSANDRA-6647)


2.0.4
 * Allow removing snapshots of no-longer-existing CFs (CASSANDRA-6418)
 * add StorageService.stopDaemon() (CASSANDRA-4268)
 * add IRE for invalid CF supplied to get_count (CASSANDRA-5701)
 * add client encryption support to sstableloader (CASSANDRA-6378)
 * Fix accept() loop for SSL sockets post-shutdown (CASSANDRA-6468)
 * Fix size-tiered compaction in LCS L0 (CASSANDRA-6496)
 * Fix assertion failure in filterColdSSTables (CASSANDRA-6483)
 * Fix row tombstones in larger-than-memory compactions (CASSANDRA-6008)
 * Fix cleanup ClassCastException (CASSANDRA-6462)
 * Reduce gossip memory use by interning VersionedValue strings (CASSANDRA-6410)
 * Allow specifying datacenters to participate in a repair (CASSANDRA-6218)
 * Fix divide-by-zero in PCI (CASSANDRA-6403)
 * Fix setting last compacted key in the wrong level for LCS (CASSANDRA-6284)
 * Add millisecond precision formats to the timestamp parser (CASSANDRA-6395)
 * Expose a total memtable size metric for a CF (CASSANDRA-6391)
 * cqlsh: handle symlinks properly (CASSANDRA-6425)
 * Fix potential infinite loop when paging query with IN (CASSANDRA-6464)
 * Fix assertion error in AbstractQueryPager.discardFirst (CASSANDRA-6447)
 * Fix streaming older SSTable yields unnecessary tombstones (CASSANDRA-6527)
Merged from 1.2:
 * Improved error message on bad properties in DDL queries (CASSANDRA-6453)
 * Randomize batchlog candidates selection (CASSANDRA-6481)
 * Fix thundering herd on endpoint cache invalidation (CASSANDRA-6345, 6485)
 * Improve batchlog write performance with vnodes (CASSANDRA-6488)
 * cqlsh: quote single quotes in strings inside collections (CASSANDRA-6172)
 * Improve gossip performance for typical messages (CASSANDRA-6409)
 * Throw IRE if a prepared statement has more markers than supported 
   (CASSANDRA-5598)
 * Expose Thread metrics for the native protocol server (CASSANDRA-6234)
 * Change snapshot response message verb to INTERNAL to avoid dropping it 
   (CASSANDRA-6415)
 * Warn when collection read has > 65K elements (CASSANDRA-5428)
 * Fix cache persistence when both row and key cache are enabled 
   (CASSANDRA-6413)
 * (Hadoop) add describe_local_ring (CASSANDRA-6268)
 * Fix handling of concurrent directory creation failure (CASSANDRA-6459)
 * Allow executing CREATE statements multiple times (CASSANDRA-6471)
 * Don't send confusing info with timeouts (CASSANDRA-6491)
 * Don't resubmit counter mutation runnables internally (CASSANDRA-6427)
 * Don't drop local mutations without a hint (CASSANDRA-6510)
 * Don't allow null max_hint_window_in_ms (CASSANDRA-6419)
 * Validate SliceRange start and finish lengths (CASSANDRA-6521)


2.0.3
 * Fix FD leak on slice read path (CASSANDRA-6275)
 * Cancel read meter task when closing SSTR (CASSANDRA-6358)
 * free off-heap IndexSummary during bulk (CASSANDRA-6359)
 * Recover from IOException in accept() thread (CASSANDRA-6349)
 * Improve Gossip tolerance of abnormally slow tasks (CASSANDRA-6338)
 * Fix trying to hint timed out counter writes (CASSANDRA-6322)
 * Allow restoring specific columnfamilies from archived CL (CASSANDRA-4809)
 * Avoid flushing compaction_history after each operation (CASSANDRA-6287)
 * Fix repair assertion error when tombstones expire (CASSANDRA-6277)
 * Skip loading corrupt key cache (CASSANDRA-6260)
 * Fixes for compacting larger-than-memory rows (CASSANDRA-6274)
 * Compact hottest sstables first and optionally omit coldest from
   compaction entirely (CASSANDRA-6109)
 * Fix modifying column_metadata from thrift (CASSANDRA-6182)
 * cqlsh: fix LIST USERS output (CASSANDRA-6242)
 * Add IRequestSink interface (CASSANDRA-6248)
 * Update memtable size while flushing (CASSANDRA-6249)
 * Provide hooks around CQL2/CQL3 statement execution (CASSANDRA-6252)
 * Require Permission.SELECT for CAS updates (CASSANDRA-6247)
 * New CQL-aware SSTableWriter (CASSANDRA-5894)
 * Reject CAS operation when the protocol v1 is used (CASSANDRA-6270)
 * Correctly throw error when frame too large (CASSANDRA-5981)
 * Fix serialization bug in PagedRange with 2ndary indexes (CASSANDRA-6299)
 * Fix CQL3 table validation in Thrift (CASSANDRA-6140)
 * Fix bug missing results with IN clauses (CASSANDRA-6327)
 * Fix paging with reversed slices (CASSANDRA-6343)
 * Set minTimestamp correctly to be able to drop expired sstables (CASSANDRA-6337)
 * Support NaN and Infinity as float literals (CASSANDRA-6003)
 * Remove RF from nodetool ring output (CASSANDRA-6289)
 * Fix attempting to flush empty rows (CASSANDRA-6374)
 * Fix potential out of bounds exception when paging (CASSANDRA-6333)
Merged from 1.2:
 * Optimize FD phi calculation (CASSANDRA-6386)
 * Improve initial FD phi estimate when starting up (CASSANDRA-6385)
 * Don't list CQL3 table in CLI describe even if named explicitely 
   (CASSANDRA-5750)
 * Invalidate row cache when dropping CF (CASSANDRA-6351)
 * add non-jamm path for cached statements (CASSANDRA-6293)
 * add windows bat files for shell commands (CASSANDRA-6145)
 * Require logging in for Thrift CQL2/3 statement preparation (CASSANDRA-6254)
 * restrict max_num_tokens to 1536 (CASSANDRA-6267)
 * Nodetool gets default JMX port from cassandra-env.sh (CASSANDRA-6273)
 * make calculatePendingRanges asynchronous (CASSANDRA-6244)
 * Remove blocking flushes in gossip thread (CASSANDRA-6297)
 * Fix potential socket leak in connectionpool creation (CASSANDRA-6308)
 * Allow LOCAL_ONE/LOCAL_QUORUM to work with SimpleStrategy (CASSANDRA-6238)
 * cqlsh: handle 'null' as session duration (CASSANDRA-6317)
 * Fix json2sstable handling of range tombstones (CASSANDRA-6316)
 * Fix missing one row in reverse query (CASSANDRA-6330)
 * Fix reading expired row value from row cache (CASSANDRA-6325)
 * Fix AssertionError when doing set element deletion (CASSANDRA-6341)
 * Make CL code for the native protocol match the one in C* 2.0
   (CASSANDRA-6347)
 * Disallow altering CQL3 table from thrift (CASSANDRA-6370)
 * Fix size computation of prepared statement (CASSANDRA-6369)


2.0.2
 * Update FailureDetector to use nanontime (CASSANDRA-4925)
 * Fix FileCacheService regressions (CASSANDRA-6149)
 * Never return WriteTimeout for CL.ANY (CASSANDRA-6132)
 * Fix race conditions in bulk loader (CASSANDRA-6129)
 * Add configurable metrics reporting (CASSANDRA-4430)
 * drop queries exceeding a configurable number of tombstones (CASSANDRA-6117)
 * Track and persist sstable read activity (CASSANDRA-5515)
 * Fixes for speculative retry (CASSANDRA-5932, CASSANDRA-6194)
 * Improve memory usage of metadata min/max column names (CASSANDRA-6077)
 * Fix thrift validation refusing row markers on CQL3 tables (CASSANDRA-6081)
 * Fix insertion of collections with CAS (CASSANDRA-6069)
 * Correctly send metadata on SELECT COUNT (CASSANDRA-6080)
 * Track clients' remote addresses in ClientState (CASSANDRA-6070)
 * Create snapshot dir if it does not exist when migrating
   leveled manifest (CASSANDRA-6093)
 * make sequential nodetool repair the default (CASSANDRA-5950)
 * Add more hooks for compaction strategy implementations (CASSANDRA-6111)
 * Fix potential NPE on composite 2ndary indexes (CASSANDRA-6098)
 * Delete can potentially be skipped in batch (CASSANDRA-6115)
 * Allow alter keyspace on system_traces (CASSANDRA-6016)
 * Disallow empty column names in cql (CASSANDRA-6136)
 * Use Java7 file-handling APIs and fix file moving on Windows (CASSANDRA-5383)
 * Save compaction history to system keyspace (CASSANDRA-5078)
 * Fix NPE if StorageService.getOperationMode() is executed before full startup (CASSANDRA-6166)
 * CQL3: support pre-epoch longs for TimestampType (CASSANDRA-6212)
 * Add reloadtriggers command to nodetool (CASSANDRA-4949)
 * cqlsh: ignore empty 'value alias' in DESCRIBE (CASSANDRA-6139)
 * Fix sstable loader (CASSANDRA-6205)
 * Reject bootstrapping if the node already exists in gossip (CASSANDRA-5571)
 * Fix NPE while loading paxos state (CASSANDRA-6211)
 * cqlsh: add SHOW SESSION <tracing-session> command (CASSANDRA-6228)
Merged from 1.2:
 * (Hadoop) Require CFRR batchSize to be at least 2 (CASSANDRA-6114)
 * Add a warning for small LCS sstable size (CASSANDRA-6191)
 * Add ability to list specific KS/CF combinations in nodetool cfstats (CASSANDRA-4191)
 * Mark CF clean if a mutation raced the drop and got it marked dirty (CASSANDRA-5946)
 * Add a LOCAL_ONE consistency level (CASSANDRA-6202)
 * Limit CQL prepared statement cache by size instead of count (CASSANDRA-6107)
 * Tracing should log write failure rather than raw exceptions (CASSANDRA-6133)
 * lock access to TM.endpointToHostIdMap (CASSANDRA-6103)
 * Allow estimated memtable size to exceed slab allocator size (CASSANDRA-6078)
 * Start MeteredFlusher earlier to prevent OOM during CL replay (CASSANDRA-6087)
 * Avoid sending Truncate command to fat clients (CASSANDRA-6088)
 * Allow where clause conditions to be in parenthesis (CASSANDRA-6037)
 * Do not open non-ssl storage port if encryption option is all (CASSANDRA-3916)
 * Move batchlog replay to its own executor (CASSANDRA-6079)
 * Add tombstone debug threshold and histogram (CASSANDRA-6042, 6057)
 * Enable tcp keepalive on incoming connections (CASSANDRA-4053)
 * Fix fat client schema pull NPE (CASSANDRA-6089)
 * Fix memtable flushing for indexed tables (CASSANDRA-6112)
 * Fix skipping columns with multiple slices (CASSANDRA-6119)
 * Expose connected thrift + native client counts (CASSANDRA-5084)
 * Optimize auth setup (CASSANDRA-6122)
 * Trace index selection (CASSANDRA-6001)
 * Update sstablesPerReadHistogram to use biased sampling (CASSANDRA-6164)
 * Log UnknownColumnfamilyException when closing socket (CASSANDRA-5725)
 * Properly error out on CREATE INDEX for counters table (CASSANDRA-6160)
 * Handle JMX notification failure for repair (CASSANDRA-6097)
 * (Hadoop) Fetch no more than 128 splits in parallel (CASSANDRA-6169)
 * stress: add username/password authentication support (CASSANDRA-6068)
 * Fix indexed queries with row cache enabled on parent table (CASSANDRA-5732)
 * Fix compaction race during columnfamily drop (CASSANDRA-5957)
 * Fix validation of empty column names for compact tables (CASSANDRA-6152)
 * Skip replaying mutations that pass CRC but fail to deserialize (CASSANDRA-6183)
 * Rework token replacement to use replace_address (CASSANDRA-5916)
 * Fix altering column types (CASSANDRA-6185)
 * cqlsh: fix CREATE/ALTER WITH completion (CASSANDRA-6196)
 * add windows bat files for shell commands (CASSANDRA-6145)
 * Fix potential stack overflow during range tombstones insertion (CASSANDRA-6181)
 * (Hadoop) Make LOCAL_ONE the default consistency level (CASSANDRA-6214)


2.0.1
 * Fix bug that could allow reading deleted data temporarily (CASSANDRA-6025)
 * Improve memory use defaults (CASSANDRA-6059)
 * Make ThriftServer more easlly extensible (CASSANDRA-6058)
 * Remove Hadoop dependency from ITransportFactory (CASSANDRA-6062)
 * add file_cache_size_in_mb setting (CASSANDRA-5661)
 * Improve error message when yaml contains invalid properties (CASSANDRA-5958)
 * Improve leveled compaction's ability to find non-overlapping L0 compactions
   to work on concurrently (CASSANDRA-5921)
 * Notify indexer of columns shadowed by range tombstones (CASSANDRA-5614)
 * Log Merkle tree stats (CASSANDRA-2698)
 * Switch from crc32 to adler32 for compressed sstable checksums (CASSANDRA-5862)
 * Improve offheap memcpy performance (CASSANDRA-5884)
 * Use a range aware scanner for cleanup (CASSANDRA-2524)
 * Cleanup doesn't need to inspect sstables that contain only local data
   (CASSANDRA-5722)
 * Add ability for CQL3 to list partition keys (CASSANDRA-4536)
 * Improve native protocol serialization (CASSANDRA-5664)
 * Upgrade Thrift to 0.9.1 (CASSANDRA-5923)
 * Require superuser status for adding triggers (CASSANDRA-5963)
 * Make standalone scrubber handle old and new style leveled manifest
   (CASSANDRA-6005)
 * Fix paxos bugs (CASSANDRA-6012, 6013, 6023)
 * Fix paged ranges with multiple replicas (CASSANDRA-6004)
 * Fix potential AssertionError during tracing (CASSANDRA-6041)
 * Fix NPE in sstablesplit (CASSANDRA-6027)
 * Migrate pre-2.0 key/value/column aliases to system.schema_columns
   (CASSANDRA-6009)
 * Paging filter empty rows too agressively (CASSANDRA-6040)
 * Support variadic parameters for IN clauses (CASSANDRA-4210)
 * cqlsh: return the result of CAS writes (CASSANDRA-5796)
 * Fix validation of IN clauses with 2ndary indexes (CASSANDRA-6050)
 * Support named bind variables in CQL (CASSANDRA-6033)
Merged from 1.2:
 * Allow cache-keys-to-save to be set at runtime (CASSANDRA-5980)
 * Avoid second-guessing out-of-space state (CASSANDRA-5605)
 * Tuning knobs for dealing with large blobs and many CFs (CASSANDRA-5982)
 * (Hadoop) Fix CQLRW for thrift tables (CASSANDRA-6002)
 * Fix possible divide-by-zero in HHOM (CASSANDRA-5990)
 * Allow local batchlog writes for CL.ANY (CASSANDRA-5967)
 * Upgrade metrics-core to version 2.2.0 (CASSANDRA-5947)
 * Fix CqlRecordWriter with composite keys (CASSANDRA-5949)
 * Add snitch, schema version, cluster, partitioner to JMX (CASSANDRA-5881)
 * Allow disabling SlabAllocator (CASSANDRA-5935)
 * Make user-defined compaction JMX blocking (CASSANDRA-4952)
 * Fix streaming does not transfer wrapped range (CASSANDRA-5948)
 * Fix loading index summary containing empty key (CASSANDRA-5965)
 * Correctly handle limits in CompositesSearcher (CASSANDRA-5975)
 * Pig: handle CQL collections (CASSANDRA-5867)
 * Pass the updated cf to the PRSI index() method (CASSANDRA-5999)
 * Allow empty CQL3 batches (as no-op) (CASSANDRA-5994)
 * Support null in CQL3 functions (CASSANDRA-5910)
 * Replace the deprecated MapMaker with CacheLoader (CASSANDRA-6007)
 * Add SSTableDeletingNotification to DataTracker (CASSANDRA-6010)
 * Fix snapshots in use get deleted during snapshot repair (CASSANDRA-6011)
 * Move hints and exception count to o.a.c.metrics (CASSANDRA-6017)
 * Fix memory leak in snapshot repair (CASSANDRA-6047)
 * Fix sstable2sjon for CQL3 tables (CASSANDRA-5852)


2.0.0
 * Fix thrift validation when inserting into CQL3 tables (CASSANDRA-5138)
 * Fix periodic memtable flushing behavior with clean memtables (CASSANDRA-5931)
 * Fix dateOf() function for pre-2.0 timestamp columns (CASSANDRA-5928)
 * Fix SSTable unintentionally loads BF when opened for batch (CASSANDRA-5938)
 * Add stream session progress to JMX (CASSANDRA-4757)
 * Fix NPE during CAS operation (CASSANDRA-5925)
Merged from 1.2:
 * Fix getBloomFilterDiskSpaceUsed for AlwaysPresentFilter (CASSANDRA-5900)
 * Don't announce schema version until we've loaded the changes locally
   (CASSANDRA-5904)
 * Fix to support off heap bloom filters size greater than 2 GB (CASSANDRA-5903)
 * Properly handle parsing huge map and set literals (CASSANDRA-5893)


2.0.0-rc2
 * enable vnodes by default (CASSANDRA-5869)
 * fix CAS contention timeout (CASSANDRA-5830)
 * fix HsHa to respect max frame size (CASSANDRA-4573)
 * Fix (some) 2i on composite components omissions (CASSANDRA-5851)
 * cqlsh: add DESCRIBE FULL SCHEMA variant (CASSANDRA-5880)
Merged from 1.2:
 * Correctly validate sparse composite cells in scrub (CASSANDRA-5855)
 * Add KeyCacheHitRate metric to CF metrics (CASSANDRA-5868)
 * cqlsh: add support for multiline comments (CASSANDRA-5798)
 * Handle CQL3 SELECT duplicate IN restrictions on clustering columns
   (CASSANDRA-5856)


2.0.0-rc1
 * improve DecimalSerializer performance (CASSANDRA-5837)
 * fix potential spurious wakeup in AsyncOneResponse (CASSANDRA-5690)
 * fix schema-related trigger issues (CASSANDRA-5774)
 * Better validation when accessing CQL3 table from thrift (CASSANDRA-5138)
 * Fix assertion error during repair (CASSANDRA-5801)
 * Fix range tombstone bug (CASSANDRA-5805)
 * DC-local CAS (CASSANDRA-5797)
 * Add a native_protocol_version column to the system.local table (CASSANRDA-5819)
 * Use index_interval from cassandra.yaml when upgraded (CASSANDRA-5822)
 * Fix buffer underflow on socket close (CASSANDRA-5792)
Merged from 1.2:
 * Fix reading DeletionTime from 1.1-format sstables (CASSANDRA-5814)
 * cqlsh: add collections support to COPY (CASSANDRA-5698)
 * retry important messages for any IOException (CASSANDRA-5804)
 * Allow empty IN relations in SELECT/UPDATE/DELETE statements (CASSANDRA-5626)
 * cqlsh: fix crashing on Windows due to libedit detection (CASSANDRA-5812)
 * fix bulk-loading compressed sstables (CASSANDRA-5820)
 * (Hadoop) fix quoting in CqlPagingRecordReader and CqlRecordWriter 
   (CASSANDRA-5824)
 * update default LCS sstable size to 160MB (CASSANDRA-5727)
 * Allow compacting 2Is via nodetool (CASSANDRA-5670)
 * Hex-encode non-String keys in OPP (CASSANDRA-5793)
 * nodetool history logging (CASSANDRA-5823)
 * (Hadoop) fix support for Thrift tables in CqlPagingRecordReader 
   (CASSANDRA-5752)
 * add "all time blocked" to StatusLogger output (CASSANDRA-5825)
 * Future-proof inter-major-version schema migrations (CASSANDRA-5845)
 * (Hadoop) add CqlPagingRecordReader support for ReversedType in Thrift table
   (CASSANDRA-5718)
 * Add -no-snapshot option to scrub (CASSANDRA-5891)
 * Fix to support off heap bloom filters size greater than 2 GB (CASSANDRA-5903)
 * Properly handle parsing huge map and set literals (CASSANDRA-5893)
 * Fix LCS L0 compaction may overlap in L1 (CASSANDRA-5907)
 * New sstablesplit tool to split large sstables offline (CASSANDRA-4766)
 * Fix potential deadlock in native protocol server (CASSANDRA-5926)
 * Disallow incompatible type change in CQL3 (CASSANDRA-5882)
Merged from 1.1:
 * Correctly validate sparse composite cells in scrub (CASSANDRA-5855)


2.0.0-beta2
 * Replace countPendingHints with Hints Created metric (CASSANDRA-5746)
 * Allow nodetool with no args, and with help to run without a server (CASSANDRA-5734)
 * Cleanup AbstractType/TypeSerializer classes (CASSANDRA-5744)
 * Remove unimplemented cli option schema-mwt (CASSANDRA-5754)
 * Support range tombstones in thrift (CASSANDRA-5435)
 * Normalize table-manipulating CQL3 statements' class names (CASSANDRA-5759)
 * cqlsh: add missing table options to DESCRIBE output (CASSANDRA-5749)
 * Fix assertion error during repair (CASSANDRA-5757)
 * Fix bulkloader (CASSANDRA-5542)
 * Add LZ4 compression to the native protocol (CASSANDRA-5765)
 * Fix bugs in the native protocol v2 (CASSANDRA-5770)
 * CAS on 'primary key only' table (CASSANDRA-5715)
 * Support streaming SSTables of old versions (CASSANDRA-5772)
 * Always respect protocol version in native protocol (CASSANDRA-5778)
 * Fix ConcurrentModificationException during streaming (CASSANDRA-5782)
 * Update deletion timestamp in Commit#updatesWithPaxosTime (CASSANDRA-5787)
 * Thrift cas() method crashes if input columns are not sorted (CASSANDRA-5786)
 * Order columns names correctly when querying for CAS (CASSANDRA-5788)
 * Fix streaming retry (CASSANDRA-5775)
Merged from 1.2:
 * if no seeds can be a reached a node won't start in a ring by itself (CASSANDRA-5768)
 * add cassandra.unsafesystem property (CASSANDRA-5704)
 * (Hadoop) quote identifiers in CqlPagingRecordReader (CASSANDRA-5763)
 * Add replace_node functionality for vnodes (CASSANDRA-5337)
 * Add timeout events to query traces (CASSANDRA-5520)
 * Fix serialization of the LEFT gossip value (CASSANDRA-5696)
 * Pig: support for cql3 tables (CASSANDRA-5234)
 * Fix skipping range tombstones with reverse queries (CASSANDRA-5712)
 * Expire entries out of ThriftSessionManager (CASSANDRA-5719)
 * Don't keep ancestor information in memory (CASSANDRA-5342)
 * Expose native protocol server status in nodetool info (CASSANDRA-5735)
 * Fix pathetic performance of range tombstones (CASSANDRA-5677)
 * Fix querying with an empty (impossible) range (CASSANDRA-5573)
 * cqlsh: handle CUSTOM 2i in DESCRIBE output (CASSANDRA-5760)
 * Fix minor bug in Range.intersects(Bound) (CASSANDRA-5771)
 * cqlsh: handle disabled compression in DESCRIBE output (CASSANDRA-5766)
 * Ensure all UP events are notified on the native protocol (CASSANDRA-5769)
 * Fix formatting of sstable2json with multiple -k arguments (CASSANDRA-5781)
 * Don't rely on row marker for queries in general to hide lost markers
   after TTL expires (CASSANDRA-5762)
 * Sort nodetool help output (CASSANDRA-5776)
 * Fix column expiring during 2 phases compaction (CASSANDRA-5799)
 * now() is being rejected in INSERTs when inside collections (CASSANDRA-5795)


2.0.0-beta1
 * Add support for indexing clustered columns (CASSANDRA-5125)
 * Removed on-heap row cache (CASSANDRA-5348)
 * use nanotime consistently for node-local timeouts (CASSANDRA-5581)
 * Avoid unnecessary second pass on name-based queries (CASSANDRA-5577)
 * Experimental triggers (CASSANDRA-1311)
 * JEMalloc support for off-heap allocation (CASSANDRA-3997)
 * Single-pass compaction (CASSANDRA-4180)
 * Removed token range bisection (CASSANDRA-5518)
 * Removed compatibility with pre-1.2.5 sstables and network messages
   (CASSANDRA-5511)
 * removed PBSPredictor (CASSANDRA-5455)
 * CAS support (CASSANDRA-5062, 5441, 5442, 5443, 5619, 5667)
 * Leveled compaction performs size-tiered compactions in L0 
   (CASSANDRA-5371, 5439)
 * Add yaml network topology snitch for mixed ec2/other envs (CASSANDRA-5339)
 * Log when a node is down longer than the hint window (CASSANDRA-4554)
 * Optimize tombstone creation for ExpiringColumns (CASSANDRA-4917)
 * Improve LeveledScanner work estimation (CASSANDRA-5250, 5407)
 * Replace compaction lock with runWithCompactionsDisabled (CASSANDRA-3430)
 * Change Message IDs to ints (CASSANDRA-5307)
 * Move sstable level information into the Stats component, removing the
   need for a separate Manifest file (CASSANDRA-4872)
 * avoid serializing to byte[] on commitlog append (CASSANDRA-5199)
 * make index_interval configurable per columnfamily (CASSANDRA-3961, CASSANDRA-5650)
 * add default_time_to_live (CASSANDRA-3974)
 * add memtable_flush_period_in_ms (CASSANDRA-4237)
 * replace supercolumns internally by composites (CASSANDRA-3237, 5123)
 * upgrade thrift to 0.9.0 (CASSANDRA-3719)
 * drop unnecessary keyspace parameter from user-defined compaction API 
   (CASSANDRA-5139)
 * more robust solution to incomplete compactions + counters (CASSANDRA-5151)
 * Change order of directory searching for c*.in.sh (CASSANDRA-3983)
 * Add tool to reset SSTable compaction level for LCS (CASSANDRA-5271)
 * Allow custom configuration loader (CASSANDRA-5045)
 * Remove memory emergency pressure valve logic (CASSANDRA-3534)
 * Reduce request latency with eager retry (CASSANDRA-4705)
 * cqlsh: Remove ASSUME command (CASSANDRA-5331)
 * Rebuild BF when loading sstables if bloom_filter_fp_chance
   has changed since compaction (CASSANDRA-5015)
 * remove row-level bloom filters (CASSANDRA-4885)
 * Change Kernel Page Cache skipping into row preheating (disabled by default)
   (CASSANDRA-4937)
 * Improve repair by deciding on a gcBefore before sending
   out TreeRequests (CASSANDRA-4932)
 * Add an official way to disable compactions (CASSANDRA-5074)
 * Reenable ALTER TABLE DROP with new semantics (CASSANDRA-3919)
 * Add binary protocol versioning (CASSANDRA-5436)
 * Swap THshaServer for TThreadedSelectorServer (CASSANDRA-5530)
 * Add alias support to SELECT statement (CASSANDRA-5075)
 * Don't create empty RowMutations in CommitLogReplayer (CASSANDRA-5541)
 * Use range tombstones when dropping cfs/columns from schema (CASSANDRA-5579)
 * cqlsh: drop CQL2/CQL3-beta support (CASSANDRA-5585)
 * Track max/min column names in sstables to be able to optimize slice
   queries (CASSANDRA-5514, CASSANDRA-5595, CASSANDRA-5600)
 * Binary protocol: allow batching already prepared statements (CASSANDRA-4693)
 * Allow preparing timestamp, ttl and limit in CQL3 queries (CASSANDRA-4450)
 * Support native link w/o JNA in Java7 (CASSANDRA-3734)
 * Use SASL authentication in binary protocol v2 (CASSANDRA-5545)
 * Replace Thrift HsHa with LMAX Disruptor based implementation (CASSANDRA-5582)
 * cqlsh: Add row count to SELECT output (CASSANDRA-5636)
 * Include a timestamp with all read commands to determine column expiration
   (CASSANDRA-5149)
 * Streaming 2.0 (CASSANDRA-5286, 5699)
 * Conditional create/drop ks/table/index statements in CQL3 (CASSANDRA-2737)
 * more pre-table creation property validation (CASSANDRA-5693)
 * Redesign repair messages (CASSANDRA-5426)
 * Fix ALTER RENAME post-5125 (CASSANDRA-5702)
 * Disallow renaming a 2ndary indexed column (CASSANDRA-5705)
 * Rename Table to Keyspace (CASSANDRA-5613)
 * Ensure changing column_index_size_in_kb on different nodes don't corrupt the
   sstable (CASSANDRA-5454)
 * Move resultset type information into prepare, not execute (CASSANDRA-5649)
 * Auto paging in binary protocol (CASSANDRA-4415, 5714)
 * Don't tie client side use of AbstractType to JDBC (CASSANDRA-4495)
 * Adds new TimestampType to replace DateType (CASSANDRA-5723, CASSANDRA-5729)
Merged from 1.2:
 * make starting native protocol server idempotent (CASSANDRA-5728)
 * Fix loading key cache when a saved entry is no longer valid (CASSANDRA-5706)
 * Fix serialization of the LEFT gossip value (CASSANDRA-5696)
 * cqlsh: Don't show 'null' in place of empty values (CASSANDRA-5675)
 * Race condition in detecting version on a mixed 1.1/1.2 cluster
   (CASSANDRA-5692)
 * Fix skipping range tombstones with reverse queries (CASSANDRA-5712)
 * Expire entries out of ThriftSessionManager (CASSANRDA-5719)
 * Don't keep ancestor information in memory (CASSANDRA-5342)
 * cqlsh: fix handling of semicolons inside BATCH queries (CASSANDRA-5697)


1.2.6
 * Fix tracing when operation completes before all responses arrive 
   (CASSANDRA-5668)
 * Fix cross-DC mutation forwarding (CASSANDRA-5632)
 * Reduce SSTableLoader memory usage (CASSANDRA-5555)
 * Scale hinted_handoff_throttle_in_kb to cluster size (CASSANDRA-5272)
 * (Hadoop) Add CQL3 input/output formats (CASSANDRA-4421, 5622)
 * (Hadoop) Fix InputKeyRange in CFIF (CASSANDRA-5536)
 * Fix dealing with ridiculously large max sstable sizes in LCS (CASSANDRA-5589)
 * Ignore pre-truncate hints (CASSANDRA-4655)
 * Move System.exit on OOM into a separate thread (CASSANDRA-5273)
 * Write row markers when serializing schema (CASSANDRA-5572)
 * Check only SSTables for the requested range when streaming (CASSANDRA-5569)
 * Improve batchlog replay behavior and hint ttl handling (CASSANDRA-5314)
 * Exclude localTimestamp from validation for tombstones (CASSANDRA-5398)
 * cqlsh: add custom prompt support (CASSANDRA-5539)
 * Reuse prepared statements in hot auth queries (CASSANDRA-5594)
 * cqlsh: add vertical output option (see EXPAND) (CASSANDRA-5597)
 * Add a rate limit option to stress (CASSANDRA-5004)
 * have BulkLoader ignore snapshots directories (CASSANDRA-5587) 
 * fix SnitchProperties logging context (CASSANDRA-5602)
 * Expose whether jna is enabled and memory is locked via JMX (CASSANDRA-5508)
 * cqlsh: fix COPY FROM with ReversedType (CASSANDRA-5610)
 * Allow creating CUSTOM indexes on collections (CASSANDRA-5615)
 * Evaluate now() function at execution time (CASSANDRA-5616)
 * Expose detailed read repair metrics (CASSANDRA-5618)
 * Correct blob literal + ReversedType parsing (CASSANDRA-5629)
 * Allow GPFS to prefer the internal IP like EC2MRS (CASSANDRA-5630)
 * fix help text for -tspw cassandra-cli (CASSANDRA-5643)
 * don't throw away initial causes exceptions for internode encryption issues 
   (CASSANDRA-5644)
 * Fix message spelling errors for cql select statements (CASSANDRA-5647)
 * Suppress custom exceptions thru jmx (CASSANDRA-5652)
 * Update CREATE CUSTOM INDEX syntax (CASSANDRA-5639)
 * Fix PermissionDetails.equals() method (CASSANDRA-5655)
 * Never allow partition key ranges in CQL3 without token() (CASSANDRA-5666)
 * Gossiper incorrectly drops AppState for an upgrading node (CASSANDRA-5660)
 * Connection thrashing during multi-region ec2 during upgrade, due to 
   messaging version (CASSANDRA-5669)
 * Avoid over reconnecting in EC2MRS (CASSANDRA-5678)
 * Fix ReadResponseSerializer.serializedSize() for digest reads (CASSANDRA-5476)
 * allow sstable2json on 2i CFs (CASSANDRA-5694)
Merged from 1.1:
 * Remove buggy thrift max message length option (CASSANDRA-5529)
 * Fix NPE in Pig's widerow mode (CASSANDRA-5488)
 * Add split size parameter to Pig and disable split combination (CASSANDRA-5544)


1.2.5
 * make BytesToken.toString only return hex bytes (CASSANDRA-5566)
 * Ensure that submitBackground enqueues at least one task (CASSANDRA-5554)
 * fix 2i updates with identical values and timestamps (CASSANDRA-5540)
 * fix compaction throttling bursty-ness (CASSANDRA-4316)
 * reduce memory consumption of IndexSummary (CASSANDRA-5506)
 * remove per-row column name bloom filters (CASSANDRA-5492)
 * Include fatal errors in trace events (CASSANDRA-5447)
 * Ensure that PerRowSecondaryIndex is notified of row-level deletes
   (CASSANDRA-5445)
 * Allow empty blob literals in CQL3 (CASSANDRA-5452)
 * Fix streaming RangeTombstones at column index boundary (CASSANDRA-5418)
 * Fix preparing statements when current keyspace is not set (CASSANDRA-5468)
 * Fix SemanticVersion.isSupportedBy minor/patch handling (CASSANDRA-5496)
 * Don't provide oldCfId for post-1.1 system cfs (CASSANDRA-5490)
 * Fix primary range ignores replication strategy (CASSANDRA-5424)
 * Fix shutdown of binary protocol server (CASSANDRA-5507)
 * Fix repair -snapshot not working (CASSANDRA-5512)
 * Set isRunning flag later in binary protocol server (CASSANDRA-5467)
 * Fix use of CQL3 functions with descending clustering order (CASSANDRA-5472)
 * Disallow renaming columns one at a time for thrift table in CQL3
   (CASSANDRA-5531)
 * cqlsh: add CLUSTERING ORDER BY support to DESCRIBE (CASSANDRA-5528)
 * Add custom secondary index support to CQL3 (CASSANDRA-5484)
 * Fix repair hanging silently on unexpected error (CASSANDRA-5229)
 * Fix Ec2Snitch regression introduced by CASSANDRA-5171 (CASSANDRA-5432)
 * Add nodetool enablebackup/disablebackup (CASSANDRA-5556)
 * cqlsh: fix DESCRIBE after case insensitive USE (CASSANDRA-5567)
Merged from 1.1
 * Add retry mechanism to OTC for non-droppable_verbs (CASSANDRA-5393)
 * Use allocator information to improve memtable memory usage estimate
   (CASSANDRA-5497)
 * Fix trying to load deleted row into row cache on startup (CASSANDRA-4463)
 * fsync leveled manifest to avoid corruption (CASSANDRA-5535)
 * Fix Bound intersection computation (CASSANDRA-5551)
 * sstablescrub now respects max memory size in cassandra.in.sh (CASSANDRA-5562)


1.2.4
 * Ensure that PerRowSecondaryIndex updates see the most recent values
   (CASSANDRA-5397)
 * avoid duplicate index entries ind PrecompactedRow and 
   ParallelCompactionIterable (CASSANDRA-5395)
 * remove the index entry on oldColumn when new column is a tombstone 
   (CASSANDRA-5395)
 * Change default stream throughput from 400 to 200 mbps (CASSANDRA-5036)
 * Gossiper logs DOWN for symmetry with UP (CASSANDRA-5187)
 * Fix mixing prepared statements between keyspaces (CASSANDRA-5352)
 * Fix consistency level during bootstrap - strike 3 (CASSANDRA-5354)
 * Fix transposed arguments in AlreadyExistsException (CASSANDRA-5362)
 * Improve asynchronous hint delivery (CASSANDRA-5179)
 * Fix Guava dependency version (12.0 -> 13.0.1) for Maven (CASSANDRA-5364)
 * Validate that provided CQL3 collection value are < 64K (CASSANDRA-5355)
 * Make upgradeSSTable skip current version sstables by default (CASSANDRA-5366)
 * Optimize min/max timestamp collection (CASSANDRA-5373)
 * Invalid streamId in cql binary protocol when using invalid CL 
   (CASSANDRA-5164)
 * Fix validation for IN where clauses with collections (CASSANDRA-5376)
 * Copy resultSet on count query to avoid ConcurrentModificationException 
   (CASSANDRA-5382)
 * Correctly typecheck in CQL3 even with ReversedType (CASSANDRA-5386)
 * Fix streaming compressed files when using encryption (CASSANDRA-5391)
 * cassandra-all 1.2.0 pom missing netty dependency (CASSANDRA-5392)
 * Fix writetime/ttl functions on null values (CASSANDRA-5341)
 * Fix NPE during cql3 select with token() (CASSANDRA-5404)
 * IndexHelper.skipBloomFilters won't skip non-SHA filters (CASSANDRA-5385)
 * cqlsh: Print maps ordered by key, sort sets (CASSANDRA-5413)
 * Add null syntax support in CQL3 for inserts (CASSANDRA-3783)
 * Allow unauthenticated set_keyspace() calls (CASSANDRA-5423)
 * Fix potential incremental backups race (CASSANDRA-5410)
 * Fix prepared BATCH statements with batch-level timestamps (CASSANDRA-5415)
 * Allow overriding superuser setup delay (CASSANDRA-5430)
 * cassandra-shuffle with JMX usernames and passwords (CASSANDRA-5431)
Merged from 1.1:
 * cli: Quote ks and cf names in schema output when needed (CASSANDRA-5052)
 * Fix bad default for min/max timestamp in SSTableMetadata (CASSANDRA-5372)
 * Fix cf name extraction from manifest in Directories.migrateFile() 
   (CASSANDRA-5242)
 * Support pluggable internode authentication (CASSANDRA-5401)


1.2.3
 * add check for sstable overlap within a level on startup (CASSANDRA-5327)
 * replace ipv6 colons in jmx object names (CASSANDRA-5298, 5328)
 * Avoid allocating SSTableBoundedScanner during repair when the range does 
   not intersect the sstable (CASSANDRA-5249)
 * Don't lowercase property map keys (this breaks NTS) (CASSANDRA-5292)
 * Fix composite comparator with super columns (CASSANDRA-5287)
 * Fix insufficient validation of UPDATE queries against counter cfs
   (CASSANDRA-5300)
 * Fix PropertyFileSnitch default DC/Rack behavior (CASSANDRA-5285)
 * Handle null values when executing prepared statement (CASSANDRA-5081)
 * Add netty to pom dependencies (CASSANDRA-5181)
 * Include type arguments in Thrift CQLPreparedResult (CASSANDRA-5311)
 * Fix compaction not removing columns when bf_fp_ratio is 1 (CASSANDRA-5182)
 * cli: Warn about missing CQL3 tables in schema descriptions (CASSANDRA-5309)
 * Re-enable unknown option in replication/compaction strategies option for
   backward compatibility (CASSANDRA-4795)
 * Add binary protocol support to stress (CASSANDRA-4993)
 * cqlsh: Fix COPY FROM value quoting and null handling (CASSANDRA-5305)
 * Fix repair -pr for vnodes (CASSANDRA-5329)
 * Relax CL for auth queries for non-default users (CASSANDRA-5310)
 * Fix AssertionError during repair (CASSANDRA-5245)
 * Don't announce migrations to pre-1.2 nodes (CASSANDRA-5334)
Merged from 1.1:
 * Update offline scrub for 1.0 -> 1.1 directory structure (CASSANDRA-5195)
 * add tmp flag to Descriptor hashcode (CASSANDRA-4021)
 * fix logging of "Found table data in data directories" when only system tables
   are present (CASSANDRA-5289)
 * cli: Add JMX authentication support (CASSANDRA-5080)
 * nodetool: ability to repair specific range (CASSANDRA-5280)
 * Fix possible assertion triggered in SliceFromReadCommand (CASSANDRA-5284)
 * cqlsh: Add inet type support on Windows (ipv4-only) (CASSANDRA-4801)
 * Fix race when initializing ColumnFamilyStore (CASSANDRA-5350)
 * Add UseTLAB JVM flag (CASSANDRA-5361)


1.2.2
 * fix potential for multiple concurrent compactions of the same sstables
   (CASSANDRA-5256)
 * avoid no-op caching of byte[] on commitlog append (CASSANDRA-5199)
 * fix symlinks under data dir not working (CASSANDRA-5185)
 * fix bug in compact storage metadata handling (CASSANDRA-5189)
 * Validate login for USE queries (CASSANDRA-5207)
 * cli: remove default username and password (CASSANDRA-5208)
 * configure populate_io_cache_on_flush per-CF (CASSANDRA-4694)
 * allow configuration of internode socket buffer (CASSANDRA-3378)
 * Make sstable directory picking blacklist-aware again (CASSANDRA-5193)
 * Correctly expire gossip states for edge cases (CASSANDRA-5216)
 * Improve handling of directory creation failures (CASSANDRA-5196)
 * Expose secondary indicies to the rest of nodetool (CASSANDRA-4464)
 * Binary protocol: avoid sending notification for 0.0.0.0 (CASSANDRA-5227)
 * add UseCondCardMark XX jvm settings on jdk 1.7 (CASSANDRA-4366)
 * CQL3 refactor to allow conversion function (CASSANDRA-5226)
 * Fix drop of sstables in some circumstance (CASSANDRA-5232)
 * Implement caching of authorization results (CASSANDRA-4295)
 * Add support for LZ4 compression (CASSANDRA-5038)
 * Fix missing columns in wide rows queries (CASSANDRA-5225)
 * Simplify auth setup and make system_auth ks alterable (CASSANDRA-5112)
 * Stop compactions from hanging during bootstrap (CASSANDRA-5244)
 * fix compressed streaming sending extra chunk (CASSANDRA-5105)
 * Add CQL3-based implementations of IAuthenticator and IAuthorizer
   (CASSANDRA-4898)
 * Fix timestamp-based tomstone removal logic (CASSANDRA-5248)
 * cli: Add JMX authentication support (CASSANDRA-5080)
 * Fix forceFlush behavior (CASSANDRA-5241)
 * cqlsh: Add username autocompletion (CASSANDRA-5231)
 * Fix CQL3 composite partition key error (CASSANDRA-5240)
 * Allow IN clause on last clustering key (CASSANDRA-5230)
Merged from 1.1:
 * fix start key/end token validation for wide row iteration (CASSANDRA-5168)
 * add ConfigHelper support for Thrift frame and max message sizes (CASSANDRA-5188)
 * fix nodetool repair not fail on node down (CASSANDRA-5203)
 * always collect tombstone hints (CASSANDRA-5068)
 * Fix error when sourcing file in cqlsh (CASSANDRA-5235)


1.2.1
 * stream undelivered hints on decommission (CASSANDRA-5128)
 * GossipingPropertyFileSnitch loads saved dc/rack info if needed (CASSANDRA-5133)
 * drain should flush system CFs too (CASSANDRA-4446)
 * add inter_dc_tcp_nodelay setting (CASSANDRA-5148)
 * re-allow wrapping ranges for start_token/end_token range pairitspwng (CASSANDRA-5106)
 * fix validation compaction of empty rows (CASSANDRA-5136)
 * nodetool methods to enable/disable hint storage/delivery (CASSANDRA-4750)
 * disallow bloom filter false positive chance of 0 (CASSANDRA-5013)
 * add threadpool size adjustment methods to JMXEnabledThreadPoolExecutor and 
   CompactionManagerMBean (CASSANDRA-5044)
 * fix hinting for dropped local writes (CASSANDRA-4753)
 * off-heap cache doesn't need mutable column container (CASSANDRA-5057)
 * apply disk_failure_policy to bad disks on initial directory creation 
   (CASSANDRA-4847)
 * Optimize name-based queries to use ArrayBackedSortedColumns (CASSANDRA-5043)
 * Fall back to old manifest if most recent is unparseable (CASSANDRA-5041)
 * pool [Compressed]RandomAccessReader objects on the partitioned read path
   (CASSANDRA-4942)
 * Add debug logging to list filenames processed by Directories.migrateFile 
   method (CASSANDRA-4939)
 * Expose black-listed directories via JMX (CASSANDRA-4848)
 * Log compaction merge counts (CASSANDRA-4894)
 * Minimize byte array allocation by AbstractData{Input,Output} (CASSANDRA-5090)
 * Add SSL support for the binary protocol (CASSANDRA-5031)
 * Allow non-schema system ks modification for shuffle to work (CASSANDRA-5097)
 * cqlsh: Add default limit to SELECT statements (CASSANDRA-4972)
 * cqlsh: fix DESCRIBE for 1.1 cfs in CQL3 (CASSANDRA-5101)
 * Correctly gossip with nodes >= 1.1.7 (CASSANDRA-5102)
 * Ensure CL guarantees on digest mismatch (CASSANDRA-5113)
 * Validate correctly selects on composite partition key (CASSANDRA-5122)
 * Fix exception when adding collection (CASSANDRA-5117)
 * Handle states for non-vnode clusters correctly (CASSANDRA-5127)
 * Refuse unrecognized replication and compaction strategy options (CASSANDRA-4795)
 * Pick the correct value validator in sstable2json for cql3 tables (CASSANDRA-5134)
 * Validate login for describe_keyspace, describe_keyspaces and set_keyspace
   (CASSANDRA-5144)
 * Fix inserting empty maps (CASSANDRA-5141)
 * Don't remove tokens from System table for node we know (CASSANDRA-5121)
 * fix streaming progress report for compresed files (CASSANDRA-5130)
 * Coverage analysis for low-CL queries (CASSANDRA-4858)
 * Stop interpreting dates as valid timeUUID value (CASSANDRA-4936)
 * Adds E notation for floating point numbers (CASSANDRA-4927)
 * Detect (and warn) unintentional use of the cql2 thrift methods when cql3 was
   intended (CASSANDRA-5172)
 * cli: Quote ks and cf names in schema output when needed (CASSANDRA-5052)
 * Fix cf name extraction from manifest in Directories.migrateFile() (CASSANDRA-5242)
 * Replace mistaken usage of commons-logging with slf4j (CASSANDRA-5464)
 * Ensure Jackson dependency matches lib (CASSANDRA-5126)
 * Expose droppable tombstone ratio stats over JMX (CASSANDRA-5159)
Merged from 1.1:
 * Simplify CompressedRandomAccessReader to work around JDK FD bug (CASSANDRA-5088)
 * Improve handling a changing target throttle rate mid-compaction (CASSANDRA-5087)
 * Pig: correctly decode row keys in widerow mode (CASSANDRA-5098)
 * nodetool repair command now prints progress (CASSANDRA-4767)
 * fix user defined compaction to run against 1.1 data directory (CASSANDRA-5118)
 * Fix CQL3 BATCH authorization caching (CASSANDRA-5145)
 * fix get_count returns incorrect value with TTL (CASSANDRA-5099)
 * better handling for mid-compaction failure (CASSANDRA-5137)
 * convert default marshallers list to map for better readability (CASSANDRA-5109)
 * fix ConcurrentModificationException in getBootstrapSource (CASSANDRA-5170)
 * fix sstable maxtimestamp for row deletes and pre-1.1.1 sstables (CASSANDRA-5153)
 * Fix thread growth on node removal (CASSANDRA-5175)
 * Make Ec2Region's datacenter name configurable (CASSANDRA-5155)


1.2.0
 * Disallow counters in collections (CASSANDRA-5082)
 * cqlsh: add unit tests (CASSANDRA-3920)
 * fix default bloom_filter_fp_chance for LeveledCompactionStrategy (CASSANDRA-5093)
Merged from 1.1:
 * add validation for get_range_slices with start_key and end_token (CASSANDRA-5089)


1.2.0-rc2
 * fix nodetool ownership display with vnodes (CASSANDRA-5065)
 * cqlsh: add DESCRIBE KEYSPACES command (CASSANDRA-5060)
 * Fix potential infinite loop when reloading CFS (CASSANDRA-5064)
 * Fix SimpleAuthorizer example (CASSANDRA-5072)
 * cqlsh: force CL.ONE for tracing and system.schema* queries (CASSANDRA-5070)
 * Includes cassandra-shuffle in the debian package (CASSANDRA-5058)
Merged from 1.1:
 * fix multithreaded compaction deadlock (CASSANDRA-4492)
 * fix temporarily missing schema after upgrade from pre-1.1.5 (CASSANDRA-5061)
 * Fix ALTER TABLE overriding compression options with defaults
   (CASSANDRA-4996, 5066)
 * fix specifying and altering crc_check_chance (CASSANDRA-5053)
 * fix Murmur3Partitioner ownership% calculation (CASSANDRA-5076)
 * Don't expire columns sooner than they should in 2ndary indexes (CASSANDRA-5079)


1.2-rc1
 * rename rpc_timeout settings to request_timeout (CASSANDRA-5027)
 * add BF with 0.1 FP to LCS by default (CASSANDRA-5029)
 * Fix preparing insert queries (CASSANDRA-5016)
 * Fix preparing queries with counter increment (CASSANDRA-5022)
 * Fix preparing updates with collections (CASSANDRA-5017)
 * Don't generate UUID based on other node address (CASSANDRA-5002)
 * Fix message when trying to alter a clustering key type (CASSANDRA-5012)
 * Update IAuthenticator to match the new IAuthorizer (CASSANDRA-5003)
 * Fix inserting only a key in CQL3 (CASSANDRA-5040)
 * Fix CQL3 token() function when used with strings (CASSANDRA-5050)
Merged from 1.1:
 * reduce log spam from invalid counter shards (CASSANDRA-5026)
 * Improve schema propagation performance (CASSANDRA-5025)
 * Fix for IndexHelper.IndexFor throws OOB Exception (CASSANDRA-5030)
 * cqlsh: make it possible to describe thrift CFs (CASSANDRA-4827)
 * cqlsh: fix timestamp formatting on some platforms (CASSANDRA-5046)


1.2-beta3
 * make consistency level configurable in cqlsh (CASSANDRA-4829)
 * fix cqlsh rendering of blob fields (CASSANDRA-4970)
 * fix cqlsh DESCRIBE command (CASSANDRA-4913)
 * save truncation position in system table (CASSANDRA-4906)
 * Move CompressionMetadata off-heap (CASSANDRA-4937)
 * allow CLI to GET cql3 columnfamily data (CASSANDRA-4924)
 * Fix rare race condition in getExpireTimeForEndpoint (CASSANDRA-4402)
 * acquire references to overlapping sstables during compaction so bloom filter
   doesn't get free'd prematurely (CASSANDRA-4934)
 * Don't share slice query filter in CQL3 SelectStatement (CASSANDRA-4928)
 * Separate tracing from Log4J (CASSANDRA-4861)
 * Exclude gcable tombstones from merkle-tree computation (CASSANDRA-4905)
 * Better printing of AbstractBounds for tracing (CASSANDRA-4931)
 * Optimize mostRecentTombstone check in CC.collectAllData (CASSANDRA-4883)
 * Change stream session ID to UUID to avoid collision from same node (CASSANDRA-4813)
 * Use Stats.db when bulk loading if present (CASSANDRA-4957)
 * Skip repair on system_trace and keyspaces with RF=1 (CASSANDRA-4956)
 * (cql3) Remove arbitrary SELECT limit (CASSANDRA-4918)
 * Correctly handle prepared operation on collections (CASSANDRA-4945)
 * Fix CQL3 LIMIT (CASSANDRA-4877)
 * Fix Stress for CQL3 (CASSANDRA-4979)
 * Remove cassandra specific exceptions from JMX interface (CASSANDRA-4893)
 * (CQL3) Force using ALLOW FILTERING on potentially inefficient queries (CASSANDRA-4915)
 * (cql3) Fix adding column when the table has collections (CASSANDRA-4982)
 * (cql3) Fix allowing collections with compact storage (CASSANDRA-4990)
 * (cql3) Refuse ttl/writetime function on collections (CASSANDRA-4992)
 * Replace IAuthority with new IAuthorizer (CASSANDRA-4874)
 * clqsh: fix KEY pseudocolumn escaping when describing Thrift tables
   in CQL3 mode (CASSANDRA-4955)
 * add basic authentication support for Pig CassandraStorage (CASSANDRA-3042)
 * fix CQL2 ALTER TABLE compaction_strategy_class altering (CASSANDRA-4965)
Merged from 1.1:
 * Fall back to old describe_splits if d_s_ex is not available (CASSANDRA-4803)
 * Improve error reporting when streaming ranges fail (CASSANDRA-5009)
 * Fix cqlsh timestamp formatting of timezone info (CASSANDRA-4746)
 * Fix assertion failure with leveled compaction (CASSANDRA-4799)
 * Check for null end_token in get_range_slice (CASSANDRA-4804)
 * Remove all remnants of removed nodes (CASSANDRA-4840)
 * Add aut-reloading of the log4j file in debian package (CASSANDRA-4855)
 * Fix estimated row cache entry size (CASSANDRA-4860)
 * reset getRangeSlice filter after finishing a row for get_paged_slice
   (CASSANDRA-4919)
 * expunge row cache post-truncate (CASSANDRA-4940)
 * Allow static CF definition with compact storage (CASSANDRA-4910)
 * Fix endless loop/compaction of schema_* CFs due to broken timestamps (CASSANDRA-4880)
 * Fix 'wrong class type' assertion in CounterColumn (CASSANDRA-4976)


1.2-beta2
 * fp rate of 1.0 disables BF entirely; LCS defaults to 1.0 (CASSANDRA-4876)
 * off-heap bloom filters for row keys (CASSANDRA_4865)
 * add extension point for sstable components (CASSANDRA-4049)
 * improve tracing output (CASSANDRA-4852, 4862)
 * make TRACE verb droppable (CASSANDRA-4672)
 * fix BulkLoader recognition of CQL3 columnfamilies (CASSANDRA-4755)
 * Sort commitlog segments for replay by id instead of mtime (CASSANDRA-4793)
 * Make hint delivery asynchronous (CASSANDRA-4761)
 * Pluggable Thrift transport factories for CLI and cqlsh (CASSANDRA-4609, 4610)
 * cassandra-cli: allow Double value type to be inserted to a column (CASSANDRA-4661)
 * Add ability to use custom TServerFactory implementations (CASSANDRA-4608)
 * optimize batchlog flushing to skip successful batches (CASSANDRA-4667)
 * include metadata for system keyspace itself in schema tables (CASSANDRA-4416)
 * add check to PropertyFileSnitch to verify presence of location for
   local node (CASSANDRA-4728)
 * add PBSPredictor consistency modeler (CASSANDRA-4261)
 * remove vestiges of Thrift unframed mode (CASSANDRA-4729)
 * optimize single-row PK lookups (CASSANDRA-4710)
 * adjust blockFor calculation to account for pending ranges due to node 
   movement (CASSANDRA-833)
 * Change CQL version to 3.0.0 and stop accepting 3.0.0-beta1 (CASSANDRA-4649)
 * (CQL3) Make prepared statement global instead of per connection 
   (CASSANDRA-4449)
 * Fix scrubbing of CQL3 created tables (CASSANDRA-4685)
 * (CQL3) Fix validation when using counter and regular columns in the same 
   table (CASSANDRA-4706)
 * Fix bug starting Cassandra with simple authentication (CASSANDRA-4648)
 * Add support for batchlog in CQL3 (CASSANDRA-4545, 4738)
 * Add support for multiple column family outputs in CFOF (CASSANDRA-4208)
 * Support repairing only the local DC nodes (CASSANDRA-4747)
 * Use rpc_address for binary protocol and change default port (CASSANDRA-4751)
 * Fix use of collections in prepared statements (CASSANDRA-4739)
 * Store more information into peers table (CASSANDRA-4351, 4814)
 * Configurable bucket size for size tiered compaction (CASSANDRA-4704)
 * Run leveled compaction in parallel (CASSANDRA-4310)
 * Fix potential NPE during CFS reload (CASSANDRA-4786)
 * Composite indexes may miss results (CASSANDRA-4796)
 * Move consistency level to the protocol level (CASSANDRA-4734, 4824)
 * Fix Subcolumn slice ends not respected (CASSANDRA-4826)
 * Fix Assertion error in cql3 select (CASSANDRA-4783)
 * Fix list prepend logic (CQL3) (CASSANDRA-4835)
 * Add booleans as literals in CQL3 (CASSANDRA-4776)
 * Allow renaming PK columns in CQL3 (CASSANDRA-4822)
 * Fix binary protocol NEW_NODE event (CASSANDRA-4679)
 * Fix potential infinite loop in tombstone compaction (CASSANDRA-4781)
 * Remove system tables accounting from schema (CASSANDRA-4850)
 * (cql3) Force provided columns in clustering key order in 
   'CLUSTERING ORDER BY' (CASSANDRA-4881)
 * Fix composite index bug (CASSANDRA-4884)
 * Fix short read protection for CQL3 (CASSANDRA-4882)
 * Add tracing support to the binary protocol (CASSANDRA-4699)
 * (cql3) Don't allow prepared marker inside collections (CASSANDRA-4890)
 * Re-allow order by on non-selected columns (CASSANDRA-4645)
 * Bug when composite index is created in a table having collections (CASSANDRA-4909)
 * log index scan subject in CompositesSearcher (CASSANDRA-4904)
Merged from 1.1:
 * add get[Row|Key]CacheEntries to CacheServiceMBean (CASSANDRA-4859)
 * fix get_paged_slice to wrap to next row correctly (CASSANDRA-4816)
 * fix indexing empty column values (CASSANDRA-4832)
 * allow JdbcDate to compose null Date objects (CASSANDRA-4830)
 * fix possible stackoverflow when compacting 1000s of sstables
   (CASSANDRA-4765)
 * fix wrong leveled compaction progress calculation (CASSANDRA-4807)
 * add a close() method to CRAR to prevent leaking file descriptors (CASSANDRA-4820)
 * fix potential infinite loop in get_count (CASSANDRA-4833)
 * fix compositeType.{get/from}String methods (CASSANDRA-4842)
 * (CQL) fix CREATE COLUMNFAMILY permissions check (CASSANDRA-4864)
 * Fix DynamicCompositeType same type comparison (CASSANDRA-4711)
 * Fix duplicate SSTable reference when stream session failed (CASSANDRA-3306)
 * Allow static CF definition with compact storage (CASSANDRA-4910)
 * Fix endless loop/compaction of schema_* CFs due to broken timestamps (CASSANDRA-4880)
 * Fix 'wrong class type' assertion in CounterColumn (CASSANDRA-4976)


1.2-beta1
 * add atomic_batch_mutate (CASSANDRA-4542, -4635)
 * increase default max_hint_window_in_ms to 3h (CASSANDRA-4632)
 * include message initiation time to replicas so they can more
   accurately drop timed-out requests (CASSANDRA-2858)
 * fix clientutil.jar dependencies (CASSANDRA-4566)
 * optimize WriteResponse (CASSANDRA-4548)
 * new metrics (CASSANDRA-4009)
 * redesign KEYS indexes to avoid read-before-write (CASSANDRA-2897)
 * debug tracing (CASSANDRA-1123)
 * parallelize row cache loading (CASSANDRA-4282)
 * Make compaction, flush JBOD-aware (CASSANDRA-4292)
 * run local range scans on the read stage (CASSANDRA-3687)
 * clean up ioexceptions (CASSANDRA-2116)
 * add disk_failure_policy (CASSANDRA-2118)
 * Introduce new json format with row level deletion (CASSANDRA-4054)
 * remove redundant "name" column from schema_keyspaces (CASSANDRA-4433)
 * improve "nodetool ring" handling of multi-dc clusters (CASSANDRA-3047)
 * update NTS calculateNaturalEndpoints to be O(N log N) (CASSANDRA-3881)
 * split up rpc timeout by operation type (CASSANDRA-2819)
 * rewrite key cache save/load to use only sequential i/o (CASSANDRA-3762)
 * update MS protocol with a version handshake + broadcast address id
   (CASSANDRA-4311)
 * multithreaded hint replay (CASSANDRA-4189)
 * add inter-node message compression (CASSANDRA-3127)
 * remove COPP (CASSANDRA-2479)
 * Track tombstone expiration and compact when tombstone content is
   higher than a configurable threshold, default 20% (CASSANDRA-3442, 4234)
 * update MurmurHash to version 3 (CASSANDRA-2975)
 * (CLI) track elapsed time for `delete' operation (CASSANDRA-4060)
 * (CLI) jline version is bumped to 1.0 to properly  support
   'delete' key function (CASSANDRA-4132)
 * Save IndexSummary into new SSTable 'Summary' component (CASSANDRA-2392, 4289)
 * Add support for range tombstones (CASSANDRA-3708)
 * Improve MessagingService efficiency (CASSANDRA-3617)
 * Avoid ID conflicts from concurrent schema changes (CASSANDRA-3794)
 * Set thrift HSHA server thread limit to unlimited by default (CASSANDRA-4277)
 * Avoids double serialization of CF id in RowMutation messages
   (CASSANDRA-4293)
 * stream compressed sstables directly with java nio (CASSANDRA-4297)
 * Support multiple ranges in SliceQueryFilter (CASSANDRA-3885)
 * Add column metadata to system column families (CASSANDRA-4018)
 * (cql3) Always use composite types by default (CASSANDRA-4329)
 * (cql3) Add support for set, map and list (CASSANDRA-3647)
 * Validate date type correctly (CASSANDRA-4441)
 * (cql3) Allow definitions with only a PK (CASSANDRA-4361)
 * (cql3) Add support for row key composites (CASSANDRA-4179)
 * improve DynamicEndpointSnitch by using reservoir sampling (CASSANDRA-4038)
 * (cql3) Add support for 2ndary indexes (CASSANDRA-3680)
 * (cql3) fix defining more than one PK to be invalid (CASSANDRA-4477)
 * remove schema agreement checking from all external APIs (Thrift, CQL and CQL3) (CASSANDRA-4487)
 * add Murmur3Partitioner and make it default for new installations (CASSANDRA-3772, 4621)
 * (cql3) update pseudo-map syntax to use map syntax (CASSANDRA-4497)
 * Finer grained exceptions hierarchy and provides error code with exceptions (CASSANDRA-3979)
 * Adds events push to binary protocol (CASSANDRA-4480)
 * Rewrite nodetool help (CASSANDRA-2293)
 * Make CQL3 the default for CQL (CASSANDRA-4640)
 * update stress tool to be able to use CQL3 (CASSANDRA-4406)
 * Accept all thrift update on CQL3 cf but don't expose their metadata (CASSANDRA-4377)
 * Replace Throttle with Guava's RateLimiter for HintedHandOff (CASSANDRA-4541)
 * fix counter add/get using CQL2 and CQL3 in stress tool (CASSANDRA-4633)
 * Add sstable count per level to cfstats (CASSANDRA-4537)
 * (cql3) Add ALTER KEYSPACE statement (CASSANDRA-4611)
 * (cql3) Allow defining default consistency levels (CASSANDRA-4448)
 * (cql3) Fix queries using LIMIT missing results (CASSANDRA-4579)
 * fix cross-version gossip messaging (CASSANDRA-4576)
 * added inet data type (CASSANDRA-4627)


1.1.6
 * Wait for writes on synchronous read digest mismatch (CASSANDRA-4792)
 * fix commitlog replay for nanotime-infected sstables (CASSANDRA-4782)
 * preflight check ttl for maximum of 20 years (CASSANDRA-4771)
 * (Pig) fix widerow input with single column rows (CASSANDRA-4789)
 * Fix HH to compact with correct gcBefore, which avoids wiping out
   undelivered hints (CASSANDRA-4772)
 * LCS will merge up to 32 L0 sstables as intended (CASSANDRA-4778)
 * NTS will default unconfigured DC replicas to zero (CASSANDRA-4675)
 * use default consistency level in counter validation if none is
   explicitly provide (CASSANDRA-4700)
 * Improve IAuthority interface by introducing fine-grained
   access permissions and grant/revoke commands (CASSANDRA-4490, 4644)
 * fix assumption error in CLI when updating/describing keyspace 
   (CASSANDRA-4322)
 * Adds offline sstablescrub to debian packaging (CASSANDRA-4642)
 * Automatic fixing of overlapping leveled sstables (CASSANDRA-4644)
 * fix error when using ORDER BY with extended selections (CASSANDRA-4689)
 * (CQL3) Fix validation for IN queries for non-PK cols (CASSANDRA-4709)
 * fix re-created keyspace disappering after 1.1.5 upgrade 
   (CASSANDRA-4698, 4752)
 * (CLI) display elapsed time in 2 fraction digits (CASSANDRA-3460)
 * add authentication support to sstableloader (CASSANDRA-4712)
 * Fix CQL3 'is reversed' logic (CASSANDRA-4716, 4759)
 * (CQL3) Don't return ReversedType in result set metadata (CASSANDRA-4717)
 * Backport adding AlterKeyspace statement (CASSANDRA-4611)
 * (CQL3) Correcty accept upper-case data types (CASSANDRA-4770)
 * Add binary protocol events for schema changes (CASSANDRA-4684)
Merged from 1.0:
 * Switch from NBHM to CHM in MessagingService's callback map, which
   prevents OOM in long-running instances (CASSANDRA-4708)


1.1.5
 * add SecondaryIndex.reload API (CASSANDRA-4581)
 * use millis + atomicint for commitlog segment creation instead of
   nanotime, which has issues under some hypervisors (CASSANDRA-4601)
 * fix FD leak in slice queries (CASSANDRA-4571)
 * avoid recursion in leveled compaction (CASSANDRA-4587)
 * increase stack size under Java7 to 180K
 * Log(info) schema changes (CASSANDRA-4547)
 * Change nodetool setcachecapcity to manipulate global caches (CASSANDRA-4563)
 * (cql3) fix setting compaction strategy (CASSANDRA-4597)
 * fix broken system.schema_* timestamps on system startup (CASSANDRA-4561)
 * fix wrong skip of cache saving (CASSANDRA-4533)
 * Avoid NPE when lost+found is in data dir (CASSANDRA-4572)
 * Respect five-minute flush moratorium after initial CL replay (CASSANDRA-4474)
 * Adds ntp as recommended in debian packaging (CASSANDRA-4606)
 * Configurable transport in CF Record{Reader|Writer} (CASSANDRA-4558)
 * (cql3) fix potential NPE with both equal and unequal restriction (CASSANDRA-4532)
 * (cql3) improves ORDER BY validation (CASSANDRA-4624)
 * Fix potential deadlock during counter writes (CASSANDRA-4578)
 * Fix cql error with ORDER BY when using IN (CASSANDRA-4612)
Merged from 1.0:
 * increase Xss to 160k to accomodate latest 1.6 JVMs (CASSANDRA-4602)
 * fix toString of hint destination tokens (CASSANDRA-4568)
 * Fix multiple values for CurrentLocal NodeID (CASSANDRA-4626)


1.1.4
 * fix offline scrub to catch >= out of order rows (CASSANDRA-4411)
 * fix cassandra-env.sh on RHEL and other non-dash-based systems 
   (CASSANDRA-4494)
Merged from 1.0:
 * (Hadoop) fix setting key length for old-style mapred api (CASSANDRA-4534)
 * (Hadoop) fix iterating through a resultset consisting entirely
   of tombstoned rows (CASSANDRA-4466)


1.1.3
 * (cqlsh) add COPY TO (CASSANDRA-4434)
 * munmap commitlog segments before rename (CASSANDRA-4337)
 * (JMX) rename getRangeKeySample to sampleKeyRange to avoid returning
   multi-MB results as an attribute (CASSANDRA-4452)
 * flush based on data size, not throughput; overwritten columns no 
   longer artificially inflate liveRatio (CASSANDRA-4399)
 * update default commitlog segment size to 32MB and total commitlog
   size to 32/1024 MB for 32/64 bit JVMs, respectively (CASSANDRA-4422)
 * avoid using global partitioner to estimate ranges in index sstables
   (CASSANDRA-4403)
 * restore pre-CASSANDRA-3862 approach to removing expired tombstones
   from row cache during compaction (CASSANDRA-4364)
 * (stress) support for CQL prepared statements (CASSANDRA-3633)
 * Correctly catch exception when Snappy cannot be loaded (CASSANDRA-4400)
 * (cql3) Support ORDER BY when IN condition is given in WHERE clause (CASSANDRA-4327)
 * (cql3) delete "component_index" column on DROP TABLE call (CASSANDRA-4420)
 * change nanoTime() to currentTimeInMillis() in schema related code (CASSANDRA-4432)
 * add a token generation tool (CASSANDRA-3709)
 * Fix LCS bug with sstable containing only 1 row (CASSANDRA-4411)
 * fix "Can't Modify Index Name" problem on CF update (CASSANDRA-4439)
 * Fix assertion error in getOverlappingSSTables during repair (CASSANDRA-4456)
 * fix nodetool's setcompactionthreshold command (CASSANDRA-4455)
 * Ensure compacted files are never used, to avoid counter overcount (CASSANDRA-4436)
Merged from 1.0:
 * Push the validation of secondary index values to the SecondaryIndexManager (CASSANDRA-4240)
 * allow dropping columns shadowed by not-yet-expired supercolumn or row
   tombstones in PrecompactedRow (CASSANDRA-4396)


1.1.2
 * Fix cleanup not deleting index entries (CASSANDRA-4379)
 * Use correct partitioner when saving + loading caches (CASSANDRA-4331)
 * Check schema before trying to export sstable (CASSANDRA-2760)
 * Raise a meaningful exception instead of NPE when PFS encounters
   an unconfigured node + no default (CASSANDRA-4349)
 * fix bug in sstable blacklisting with LCS (CASSANDRA-4343)
 * LCS no longer promotes tiny sstables out of L0 (CASSANDRA-4341)
 * skip tombstones during hint replay (CASSANDRA-4320)
 * fix NPE in compactionstats (CASSANDRA-4318)
 * enforce 1m min keycache for auto (CASSANDRA-4306)
 * Have DeletedColumn.isMFD always return true (CASSANDRA-4307)
 * (cql3) exeption message for ORDER BY constraints said primary filter can be
    an IN clause, which is misleading (CASSANDRA-4319)
 * (cql3) Reject (not yet supported) creation of 2ndardy indexes on tables with
   composite primary keys (CASSANDRA-4328)
 * Set JVM stack size to 160k for java 7 (CASSANDRA-4275)
 * cqlsh: add COPY command to load data from CSV flat files (CASSANDRA-4012)
 * CFMetaData.fromThrift to throw ConfigurationException upon error (CASSANDRA-4353)
 * Use CF comparator to sort indexed columns in SecondaryIndexManager
   (CASSANDRA-4365)
 * add strategy_options to the KSMetaData.toString() output (CASSANDRA-4248)
 * (cql3) fix range queries containing unqueried results (CASSANDRA-4372)
 * (cql3) allow updating column_alias types (CASSANDRA-4041)
 * (cql3) Fix deletion bug (CASSANDRA-4193)
 * Fix computation of overlapping sstable for leveled compaction (CASSANDRA-4321)
 * Improve scrub and allow to run it offline (CASSANDRA-4321)
 * Fix assertionError in StorageService.bulkLoad (CASSANDRA-4368)
 * (cqlsh) add option to authenticate to a keyspace at startup (CASSANDRA-4108)
 * (cqlsh) fix ASSUME functionality (CASSANDRA-4352)
 * Fix ColumnFamilyRecordReader to not return progress > 100% (CASSANDRA-3942)
Merged from 1.0:
 * Set gc_grace on index CF to 0 (CASSANDRA-4314)


1.1.1
 * add populate_io_cache_on_flush option (CASSANDRA-2635)
 * allow larger cache capacities than 2GB (CASSANDRA-4150)
 * add getsstables command to nodetool (CASSANDRA-4199)
 * apply parent CF compaction settings to secondary index CFs (CASSANDRA-4280)
 * preserve commitlog size cap when recycling segments at startup
   (CASSANDRA-4201)
 * (Hadoop) fix split generation regression (CASSANDRA-4259)
 * ignore min/max compactions settings in LCS, while preserving
   behavior that min=max=0 disables autocompaction (CASSANDRA-4233)
 * log number of rows read from saved cache (CASSANDRA-4249)
 * calculate exact size required for cleanup operations (CASSANDRA-1404)
 * avoid blocking additional writes during flush when the commitlog
   gets behind temporarily (CASSANDRA-1991)
 * enable caching on index CFs based on data CF cache setting (CASSANDRA-4197)
 * warn on invalid replication strategy creation options (CASSANDRA-4046)
 * remove [Freeable]Memory finalizers (CASSANDRA-4222)
 * include tombstone size in ColumnFamily.size, which can prevent OOM
   during sudden mass delete operations by yielding a nonzero liveRatio
   (CASSANDRA-3741)
 * Open 1 sstableScanner per level for leveled compaction (CASSANDRA-4142)
 * Optimize reads when row deletion timestamps allow us to restrict
   the set of sstables we check (CASSANDRA-4116)
 * add support for commitlog archiving and point-in-time recovery
   (CASSANDRA-3690)
 * avoid generating redundant compaction tasks during streaming
   (CASSANDRA-4174)
 * add -cf option to nodetool snapshot, and takeColumnFamilySnapshot to
   StorageService mbean (CASSANDRA-556)
 * optimize cleanup to drop entire sstables where possible (CASSANDRA-4079)
 * optimize truncate when autosnapshot is disabled (CASSANDRA-4153)
 * update caches to use byte[] keys to reduce memory overhead (CASSANDRA-3966)
 * add column limit to cli (CASSANDRA-3012, 4098)
 * clean up and optimize DataOutputBuffer, used by CQL compression and
   CompositeType (CASSANDRA-4072)
 * optimize commitlog checksumming (CASSANDRA-3610)
 * identify and blacklist corrupted SSTables from future compactions 
   (CASSANDRA-2261)
 * Move CfDef and KsDef validation out of thrift (CASSANDRA-4037)
 * Expose API to repair a user provided range (CASSANDRA-3912)
 * Add way to force the cassandra-cli to refresh its schema (CASSANDRA-4052)
 * Avoid having replicate on write tasks stacking up at CL.ONE (CASSANDRA-2889)
 * (cql3) Backwards compatibility for composite comparators in non-cql3-aware
   clients (CASSANDRA-4093)
 * (cql3) Fix order by for reversed queries (CASSANDRA-4160)
 * (cql3) Add ReversedType support (CASSANDRA-4004)
 * (cql3) Add timeuuid type (CASSANDRA-4194)
 * (cql3) Minor fixes (CASSANDRA-4185)
 * (cql3) Fix prepared statement in BATCH (CASSANDRA-4202)
 * (cql3) Reduce the list of reserved keywords (CASSANDRA-4186)
 * (cql3) Move max/min compaction thresholds to compaction strategy options
   (CASSANDRA-4187)
 * Fix exception during move when localhost is the only source (CASSANDRA-4200)
 * (cql3) Allow paging through non-ordered partitioner results (CASSANDRA-3771)
 * (cql3) Fix drop index (CASSANDRA-4192)
 * (cql3) Don't return range ghosts anymore (CASSANDRA-3982)
 * fix re-creating Keyspaces/ColumnFamilies with the same name as dropped
   ones (CASSANDRA-4219)
 * fix SecondaryIndex LeveledManifest save upon snapshot (CASSANDRA-4230)
 * fix missing arrayOffset in FBUtilities.hash (CASSANDRA-4250)
 * (cql3) Add name of parameters in CqlResultSet (CASSANDRA-4242)
 * (cql3) Correctly validate order by queries (CASSANDRA-4246)
 * rename stress to cassandra-stress for saner packaging (CASSANDRA-4256)
 * Fix exception on colum metadata with non-string comparator (CASSANDRA-4269)
 * Check for unknown/invalid compression options (CASSANDRA-4266)
 * (cql3) Adds simple access to column timestamp and ttl (CASSANDRA-4217)
 * (cql3) Fix range queries with secondary indexes (CASSANDRA-4257)
 * Better error messages from improper input in cli (CASSANDRA-3865)
 * Try to stop all compaction upon Keyspace or ColumnFamily drop (CASSANDRA-4221)
 * (cql3) Allow keyspace properties to contain hyphens (CASSANDRA-4278)
 * (cql3) Correctly validate keyspace access in create table (CASSANDRA-4296)
 * Avoid deadlock in migration stage (CASSANDRA-3882)
 * Take supercolumn names and deletion info into account in memtable throughput
   (CASSANDRA-4264)
 * Add back backward compatibility for old style replication factor (CASSANDRA-4294)
 * Preserve compatibility with pre-1.1 index queries (CASSANDRA-4262)
Merged from 1.0:
 * Fix super columns bug where cache is not updated (CASSANDRA-4190)
 * fix maxTimestamp to include row tombstones (CASSANDRA-4116)
 * (CLI) properly handle quotes in create/update keyspace commands (CASSANDRA-4129)
 * Avoids possible deadlock during bootstrap (CASSANDRA-4159)
 * fix stress tool that hangs forever on timeout or error (CASSANDRA-4128)
 * stress tool to return appropriate exit code on failure (CASSANDRA-4188)
 * fix compaction NPE when out of disk space and assertions disabled
   (CASSANDRA-3985)
 * synchronize LCS getEstimatedTasks to avoid CME (CASSANDRA-4255)
 * ensure unique streaming session id's (CASSANDRA-4223)
 * kick off background compaction when min/max thresholds change 
   (CASSANDRA-4279)
 * improve ability of STCS.getBuckets to deal with 100s of 1000s of
   sstables, such as when convertinb back from LCS (CASSANDRA-4287)
 * Oversize integer in CQL throws NumberFormatException (CASSANDRA-4291)
 * fix 1.0.x node join to mixed version cluster, other nodes >= 1.1 (CASSANDRA-4195)
 * Fix LCS splitting sstable base on uncompressed size (CASSANDRA-4419)
 * Push the validation of secondary index values to the SecondaryIndexManager (CASSANDRA-4240)
 * Don't purge columns during upgradesstables (CASSANDRA-4462)
 * Make cqlsh work with piping (CASSANDRA-4113)
 * Validate arguments for nodetool decommission (CASSANDRA-4061)
 * Report thrift status in nodetool info (CASSANDRA-4010)


1.1.0-final
 * average a reduced liveRatio estimate with the previous one (CASSANDRA-4065)
 * Allow KS and CF names up to 48 characters (CASSANDRA-4157)
 * fix stress build (CASSANDRA-4140)
 * add time remaining estimate to nodetool compactionstats (CASSANDRA-4167)
 * (cql) fix NPE in cql3 ALTER TABLE (CASSANDRA-4163)
 * (cql) Add support for CL.TWO and CL.THREE in CQL (CASSANDRA-4156)
 * (cql) Fix type in CQL3 ALTER TABLE preventing update (CASSANDRA-4170)
 * (cql) Throw invalid exception from CQL3 on obsolete options (CASSANDRA-4171)
 * (cqlsh) fix recognizing uppercase SELECT keyword (CASSANDRA-4161)
 * Pig: wide row support (CASSANDRA-3909)
Merged from 1.0:
 * avoid streaming empty files with bulk loader if sstablewriter errors out
   (CASSANDRA-3946)


1.1-rc1
 * Include stress tool in binary builds (CASSANDRA-4103)
 * (Hadoop) fix wide row iteration when last row read was deleted
   (CASSANDRA-4154)
 * fix read_repair_chance to really default to 0.1 in the cli (CASSANDRA-4114)
 * Adds caching and bloomFilterFpChange to CQL options (CASSANDRA-4042)
 * Adds posibility to autoconfigure size of the KeyCache (CASSANDRA-4087)
 * fix KEYS index from skipping results (CASSANDRA-3996)
 * Remove sliced_buffer_size_in_kb dead option (CASSANDRA-4076)
 * make loadNewSStable preserve sstable version (CASSANDRA-4077)
 * Respect 1.0 cache settings as much as possible when upgrading 
   (CASSANDRA-4088)
 * relax path length requirement for sstable files when upgrading on 
   non-Windows platforms (CASSANDRA-4110)
 * fix terminination of the stress.java when errors were encountered
   (CASSANDRA-4128)
 * Move CfDef and KsDef validation out of thrift (CASSANDRA-4037)
 * Fix get_paged_slice (CASSANDRA-4136)
 * CQL3: Support slice with exclusive start and stop (CASSANDRA-3785)
Merged from 1.0:
 * support PropertyFileSnitch in bulk loader (CASSANDRA-4145)
 * add auto_snapshot option allowing disabling snapshot before drop/truncate
   (CASSANDRA-3710)
 * allow short snitch names (CASSANDRA-4130)


1.1-beta2
 * rename loaded sstables to avoid conflicts with local snapshots
   (CASSANDRA-3967)
 * start hint replay as soon as FD notifies that the target is back up
   (CASSANDRA-3958)
 * avoid unproductive deserializing of cached rows during compaction
   (CASSANDRA-3921)
 * fix concurrency issues with CQL keyspace creation (CASSANDRA-3903)
 * Show Effective Owership via Nodetool ring <keyspace> (CASSANDRA-3412)
 * Update ORDER BY syntax for CQL3 (CASSANDRA-3925)
 * Fix BulkRecordWriter to not throw NPE if reducer gets no map data from Hadoop (CASSANDRA-3944)
 * Fix bug with counters in super columns (CASSANDRA-3821)
 * Remove deprecated merge_shard_chance (CASSANDRA-3940)
 * add a convenient way to reset a node's schema (CASSANDRA-2963)
 * fix for intermittent SchemaDisagreementException (CASSANDRA-3884)
 * CLI `list <CF>` to limit number of columns and their order (CASSANDRA-3012)
 * ignore deprecated KsDef/CfDef/ColumnDef fields in native schema (CASSANDRA-3963)
 * CLI to report when unsupported column_metadata pair was given (CASSANDRA-3959)
 * reincarnate removed and deprecated KsDef/CfDef attributes (CASSANDRA-3953)
 * Fix race between writes and read for cache (CASSANDRA-3862)
 * perform static initialization of StorageProxy on start-up (CASSANDRA-3797)
 * support trickling fsync() on writes (CASSANDRA-3950)
 * expose counters for unavailable/timeout exceptions given to thrift clients (CASSANDRA-3671)
 * avoid quadratic startup time in LeveledManifest (CASSANDRA-3952)
 * Add type information to new schema_ columnfamilies and remove thrift
   serialization for schema (CASSANDRA-3792)
 * add missing column validator options to the CLI help (CASSANDRA-3926)
 * skip reading saved key cache if CF's caching strategy is NONE or ROWS_ONLY (CASSANDRA-3954)
 * Unify migration code (CASSANDRA-4017)
Merged from 1.0:
 * cqlsh: guess correct version of Python for Arch Linux (CASSANDRA-4090)
 * (CLI) properly handle quotes in create/update keyspace commands (CASSANDRA-4129)
 * Avoids possible deadlock during bootstrap (CASSANDRA-4159)
 * fix stress tool that hangs forever on timeout or error (CASSANDRA-4128)
 * Fix super columns bug where cache is not updated (CASSANDRA-4190)
 * stress tool to return appropriate exit code on failure (CASSANDRA-4188)


1.0.9
 * improve index sampling performance (CASSANDRA-4023)
 * always compact away deleted hints immediately after handoff (CASSANDRA-3955)
 * delete hints from dropped ColumnFamilies on handoff instead of
   erroring out (CASSANDRA-3975)
 * add CompositeType ref to the CLI doc for create/update column family (CASSANDRA-3980)
 * Pig: support Counter ColumnFamilies (CASSANDRA-3973)
 * Pig: Composite column support (CASSANDRA-3684)
 * Avoid NPE during repair when a keyspace has no CFs (CASSANDRA-3988)
 * Fix division-by-zero error on get_slice (CASSANDRA-4000)
 * don't change manifest level for cleanup, scrub, and upgradesstables
   operations under LeveledCompactionStrategy (CASSANDRA-3989, 4112)
 * fix race leading to super columns assertion failure (CASSANDRA-3957)
 * fix NPE on invalid CQL delete command (CASSANDRA-3755)
 * allow custom types in CLI's assume command (CASSANDRA-4081)
 * fix totalBytes count for parallel compactions (CASSANDRA-3758)
 * fix intermittent NPE in get_slice (CASSANDRA-4095)
 * remove unnecessary asserts in native code interfaces (CASSANDRA-4096)
 * Validate blank keys in CQL to avoid assertion errors (CASSANDRA-3612)
 * cqlsh: fix bad decoding of some column names (CASSANDRA-4003)
 * cqlsh: fix incorrect padding with unicode chars (CASSANDRA-4033)
 * Fix EC2 snitch incorrectly reporting region (CASSANDRA-4026)
 * Shut down thrift during decommission (CASSANDRA-4086)
 * Expose nodetool cfhistograms for 2ndary indexes (CASSANDRA-4063)
Merged from 0.8:
 * Fix ConcurrentModificationException in gossiper (CASSANDRA-4019)


1.1-beta1
 * (cqlsh)
   + add SOURCE and CAPTURE commands, and --file option (CASSANDRA-3479)
   + add ALTER COLUMNFAMILY WITH (CASSANDRA-3523)
   + bundle Python dependencies with Cassandra (CASSANDRA-3507)
   + added to Debian package (CASSANDRA-3458)
   + display byte data instead of erroring out on decode failure 
     (CASSANDRA-3874)
 * add nodetool rebuild_index (CASSANDRA-3583)
 * add nodetool rangekeysample (CASSANDRA-2917)
 * Fix streaming too much data during move operations (CASSANDRA-3639)
 * Nodetool and CLI connect to localhost by default (CASSANDRA-3568)
 * Reduce memory used by primary index sample (CASSANDRA-3743)
 * (Hadoop) separate input/output configurations (CASSANDRA-3197, 3765)
 * avoid returning internal Cassandra classes over JMX (CASSANDRA-2805)
 * add row-level isolation via SnapTree (CASSANDRA-2893)
 * Optimize key count estimation when opening sstable on startup
   (CASSANDRA-2988)
 * multi-dc replication optimization supporting CL > ONE (CASSANDRA-3577)
 * add command to stop compactions (CASSANDRA-1740, 3566, 3582)
 * multithreaded streaming (CASSANDRA-3494)
 * removed in-tree redhat spec (CASSANDRA-3567)
 * "defragment" rows for name-based queries under STCS, again (CASSANDRA-2503)
 * Recycle commitlog segments for improved performance 
   (CASSANDRA-3411, 3543, 3557, 3615)
 * update size-tiered compaction to prioritize small tiers (CASSANDRA-2407)
 * add message expiration logic to OutboundTcpConnection (CASSANDRA-3005)
 * off-heap cache to use sun.misc.Unsafe instead of JNA (CASSANDRA-3271)
 * EACH_QUORUM is only supported for writes (CASSANDRA-3272)
 * replace compactionlock use in schema migration by checking CFS.isValid
   (CASSANDRA-3116)
 * recognize that "SELECT first ... *" isn't really "SELECT *" (CASSANDRA-3445)
 * Use faster bytes comparison (CASSANDRA-3434)
 * Bulk loader is no longer a fat client, (HADOOP) bulk load output format
   (CASSANDRA-3045)
 * (Hadoop) add support for KeyRange.filter
 * remove assumption that keys and token are in bijection
   (CASSANDRA-1034, 3574, 3604)
 * always remove endpoints from delevery queue in HH (CASSANDRA-3546)
 * fix race between cf flush and its 2ndary indexes flush (CASSANDRA-3547)
 * fix potential race in AES when a repair fails (CASSANDRA-3548)
 * Remove columns shadowed by a deleted container even when we cannot purge
   (CASSANDRA-3538)
 * Improve memtable slice iteration performance (CASSANDRA-3545)
 * more efficient allocation of small bloom filters (CASSANDRA-3618)
 * Use separate writer thread in SSTableSimpleUnsortedWriter (CASSANDRA-3619)
 * fsync the directory after new sstable or commitlog segment are created (CASSANDRA-3250)
 * fix minor issues reported by FindBugs (CASSANDRA-3658)
 * global key/row caches (CASSANDRA-3143, 3849)
 * optimize memtable iteration during range scan (CASSANDRA-3638)
 * introduce 'crc_check_chance' in CompressionParameters to support
   a checksum percentage checking chance similarly to read-repair (CASSANDRA-3611)
 * a way to deactivate global key/row cache on per-CF basis (CASSANDRA-3667)
 * fix LeveledCompactionStrategy broken because of generation pre-allocation
   in LeveledManifest (CASSANDRA-3691)
 * finer-grained control over data directories (CASSANDRA-2749)
 * Fix ClassCastException during hinted handoff (CASSANDRA-3694)
 * Upgrade Thrift to 0.7 (CASSANDRA-3213)
 * Make stress.java insert operation to use microseconds (CASSANDRA-3725)
 * Allows (internally) doing a range query with a limit of columns instead of
   rows (CASSANDRA-3742)
 * Allow rangeSlice queries to be start/end inclusive/exclusive (CASSANDRA-3749)
 * Fix BulkLoader to support new SSTable layout and add stream
   throttling to prevent an NPE when there is no yaml config (CASSANDRA-3752)
 * Allow concurrent schema migrations (CASSANDRA-1391, 3832)
 * Add SnapshotCommand to trigger snapshot on remote node (CASSANDRA-3721)
 * Make CFMetaData conversions to/from thrift/native schema inverses
   (CASSANDRA_3559)
 * Add initial code for CQL 3.0-beta (CASSANDRA-2474, 3781, 3753)
 * Add wide row support for ColumnFamilyInputFormat (CASSANDRA-3264)
 * Allow extending CompositeType comparator (CASSANDRA-3657)
 * Avoids over-paging during get_count (CASSANDRA-3798)
 * Add new command to rebuild a node without (repair) merkle tree calculations
   (CASSANDRA-3483, 3922)
 * respect not only row cache capacity but caching mode when
   trying to read data (CASSANDRA-3812)
 * fix system tests (CASSANDRA-3827)
 * CQL support for altering row key type in ALTER TABLE (CASSANDRA-3781)
 * turn compression on by default (CASSANDRA-3871)
 * make hexToBytes refuse invalid input (CASSANDRA-2851)
 * Make secondary indexes CF inherit compression and compaction from their
   parent CF (CASSANDRA-3877)
 * Finish cleanup up tombstone purge code (CASSANDRA-3872)
 * Avoid NPE on aboarted stream-out sessions (CASSANDRA-3904)
 * BulkRecordWriter throws NPE for counter columns (CASSANDRA-3906)
 * Support compression using BulkWriter (CASSANDRA-3907)


1.0.8
 * fix race between cleanup and flush on secondary index CFSes (CASSANDRA-3712)
 * avoid including non-queried nodes in rangeslice read repair
   (CASSANDRA-3843)
 * Only snapshot CF being compacted for snapshot_before_compaction 
   (CASSANDRA-3803)
 * Log active compactions in StatusLogger (CASSANDRA-3703)
 * Compute more accurate compaction score per level (CASSANDRA-3790)
 * Return InvalidRequest when using a keyspace that doesn't exist
   (CASSANDRA-3764)
 * disallow user modification of System keyspace (CASSANDRA-3738)
 * allow using sstable2json on secondary index data (CASSANDRA-3738)
 * (cqlsh) add DESCRIBE COLUMNFAMILIES (CASSANDRA-3586)
 * (cqlsh) format blobs correctly and use colors to improve output
   readability (CASSANDRA-3726)
 * synchronize BiMap of bootstrapping tokens (CASSANDRA-3417)
 * show index options in CLI (CASSANDRA-3809)
 * add optional socket timeout for streaming (CASSANDRA-3838)
 * fix truncate not to leave behind non-CFS backed secondary indexes
   (CASSANDRA-3844)
 * make CLI `show schema` to use output stream directly instead
   of StringBuilder (CASSANDRA-3842)
 * remove the wait on hint future during write (CASSANDRA-3870)
 * (cqlsh) ignore missing CfDef opts (CASSANDRA-3933)
 * (cqlsh) look for cqlshlib relative to realpath (CASSANDRA-3767)
 * Fix short read protection (CASSANDRA-3934)
 * Make sure infered and actual schema match (CASSANDRA-3371)
 * Fix NPE during HH delivery (CASSANDRA-3677)
 * Don't put boostrapping node in 'hibernate' status (CASSANDRA-3737)
 * Fix double quotes in windows bat files (CASSANDRA-3744)
 * Fix bad validator lookup (CASSANDRA-3789)
 * Fix soft reset in EC2MultiRegionSnitch (CASSANDRA-3835)
 * Don't leave zombie connections with THSHA thrift server (CASSANDRA-3867)
 * (cqlsh) fix deserialization of data (CASSANDRA-3874)
 * Fix removetoken force causing an inconsistent state (CASSANDRA-3876)
 * Fix ahndling of some types with Pig (CASSANDRA-3886)
 * Don't allow to drop the system keyspace (CASSANDRA-3759)
 * Make Pig deletes disabled by default and configurable (CASSANDRA-3628)
Merged from 0.8:
 * (Pig) fix CassandraStorage to use correct comparator in Super ColumnFamily
   case (CASSANDRA-3251)
 * fix thread safety issues in commitlog replay, primarily affecting
   systems with many (100s) of CF definitions (CASSANDRA-3751)
 * Fix relevant tombstone ignored with super columns (CASSANDRA-3875)


1.0.7
 * fix regression in HH page size calculation (CASSANDRA-3624)
 * retry failed stream on IOException (CASSANDRA-3686)
 * allow configuring bloom_filter_fp_chance (CASSANDRA-3497)
 * attempt hint delivery every ten minutes, or when failure detector
   notifies us that a node is back up, whichever comes first.  hint
   handoff throttle delay default changed to 1ms, from 50 (CASSANDRA-3554)
 * add nodetool setstreamthroughput (CASSANDRA-3571)
 * fix assertion when dropping a columnfamily with no sstables (CASSANDRA-3614)
 * more efficient allocation of small bloom filters (CASSANDRA-3618)
 * CLibrary.createHardLinkWithExec() to check for errors (CASSANDRA-3101)
 * Avoid creating empty and non cleaned writer during compaction (CASSANDRA-3616)
 * stop thrift service in shutdown hook so we can quiesce MessagingService
   (CASSANDRA-3335)
 * (CQL) compaction_strategy_options and compression_parameters for
   CREATE COLUMNFAMILY statement (CASSANDRA-3374)
 * Reset min/max compaction threshold when creating size tiered compaction
   strategy (CASSANDRA-3666)
 * Don't ignore IOException during compaction (CASSANDRA-3655)
 * Fix assertion error for CF with gc_grace=0 (CASSANDRA-3579)
 * Shutdown ParallelCompaction reducer executor after use (CASSANDRA-3711)
 * Avoid < 0 value for pending tasks in leveled compaction (CASSANDRA-3693)
 * (Hadoop) Support TimeUUID in Pig CassandraStorage (CASSANDRA-3327)
 * Check schema is ready before continuing boostrapping (CASSANDRA-3629)
 * Catch overflows during parsing of chunk_length_kb (CASSANDRA-3644)
 * Improve stream protocol mismatch errors (CASSANDRA-3652)
 * Avoid multiple thread doing HH to the same target (CASSANDRA-3681)
 * Add JMX property for rp_timeout_in_ms (CASSANDRA-2940)
 * Allow DynamicCompositeType to compare component of different types
   (CASSANDRA-3625)
 * Flush non-cfs backed secondary indexes (CASSANDRA-3659)
 * Secondary Indexes should report memory consumption (CASSANDRA-3155)
 * fix for SelectStatement start/end key are not set correctly
   when a key alias is involved (CASSANDRA-3700)
 * fix CLI `show schema` command insert of an extra comma in
   column_metadata (CASSANDRA-3714)
Merged from 0.8:
 * avoid logging (harmless) exception when GC takes < 1ms (CASSANDRA-3656)
 * prevent new nodes from thinking down nodes are up forever (CASSANDRA-3626)
 * use correct list of replicas for LOCAL_QUORUM reads when read repair
   is disabled (CASSANDRA-3696)
 * block on flush before compacting hints (may prevent OOM) (CASSANDRA-3733)


1.0.6
 * (CQL) fix cqlsh support for replicate_on_write (CASSANDRA-3596)
 * fix adding to leveled manifest after streaming (CASSANDRA-3536)
 * filter out unavailable cipher suites when using encryption (CASSANDRA-3178)
 * (HADOOP) add old-style api support for CFIF and CFRR (CASSANDRA-2799)
 * Support TimeUUIDType column names in Stress.java tool (CASSANDRA-3541)
 * (CQL) INSERT/UPDATE/DELETE/TRUNCATE commands should allow CF names to
   be qualified by keyspace (CASSANDRA-3419)
 * always remove endpoints from delevery queue in HH (CASSANDRA-3546)
 * fix race between cf flush and its 2ndary indexes flush (CASSANDRA-3547)
 * fix potential race in AES when a repair fails (CASSANDRA-3548)
 * fix default value validation usage in CLI SET command (CASSANDRA-3553)
 * Optimize componentsFor method for compaction and startup time
   (CASSANDRA-3532)
 * (CQL) Proper ColumnFamily metadata validation on CREATE COLUMNFAMILY 
   (CASSANDRA-3565)
 * fix compression "chunk_length_kb" option to set correct kb value for 
   thrift/avro (CASSANDRA-3558)
 * fix missing response during range slice repair (CASSANDRA-3551)
 * 'describe ring' moved from CLI to nodetool and available through JMX (CASSANDRA-3220)
 * add back partitioner to sstable metadata (CASSANDRA-3540)
 * fix NPE in get_count for counters (CASSANDRA-3601)
Merged from 0.8:
 * remove invalid assertion that table was opened before dropping it
   (CASSANDRA-3580)
 * range and index scans now only send requests to enough replicas to
   satisfy requested CL + RR (CASSANDRA-3598)
 * use cannonical host for local node in nodetool info (CASSANDRA-3556)
 * remove nonlocal DC write optimization since it only worked with
   CL.ONE or CL.LOCAL_QUORUM (CASSANDRA-3577, 3585)
 * detect misuses of CounterColumnType (CASSANDRA-3422)
 * turn off string interning in json2sstable, take 2 (CASSANDRA-2189)
 * validate compression parameters on add/update of the ColumnFamily 
   (CASSANDRA-3573)
 * Check for 0.0.0.0 is incorrect in CFIF (CASSANDRA-3584)
 * Increase vm.max_map_count in debian packaging (CASSANDRA-3563)
 * gossiper will never add itself to saved endpoints (CASSANDRA-3485)


1.0.5
 * revert CASSANDRA-3407 (see CASSANDRA-3540)
 * fix assertion error while forwarding writes to local nodes (CASSANDRA-3539)


1.0.4
 * fix self-hinting of timed out read repair updates and make hinted handoff
   less prone to OOMing a coordinator (CASSANDRA-3440)
 * expose bloom filter sizes via JMX (CASSANDRA-3495)
 * enforce RP tokens 0..2**127 (CASSANDRA-3501)
 * canonicalize paths exposed through JMX (CASSANDRA-3504)
 * fix "liveSize" stat when sstables are removed (CASSANDRA-3496)
 * add bloom filter FP rates to nodetool cfstats (CASSANDRA-3347)
 * record partitioner in sstable metadata component (CASSANDRA-3407)
 * add new upgradesstables nodetool command (CASSANDRA-3406)
 * skip --debug requirement to see common exceptions in CLI (CASSANDRA-3508)
 * fix incorrect query results due to invalid max timestamp (CASSANDRA-3510)
 * make sstableloader recognize compressed sstables (CASSANDRA-3521)
 * avoids race in OutboundTcpConnection in multi-DC setups (CASSANDRA-3530)
 * use SETLOCAL in cassandra.bat (CASSANDRA-3506)
 * fix ConcurrentModificationException in Table.all() (CASSANDRA-3529)
Merged from 0.8:
 * fix concurrence issue in the FailureDetector (CASSANDRA-3519)
 * fix array out of bounds error in counter shard removal (CASSANDRA-3514)
 * avoid dropping tombstones when they might still be needed to shadow
   data in a different sstable (CASSANDRA-2786)


1.0.3
 * revert name-based query defragmentation aka CASSANDRA-2503 (CASSANDRA-3491)
 * fix invalidate-related test failures (CASSANDRA-3437)
 * add next-gen cqlsh to bin/ (CASSANDRA-3188, 3131, 3493)
 * (CQL) fix handling of rows with no columns (CASSANDRA-3424, 3473)
 * fix querying supercolumns by name returning only a subset of
   subcolumns or old subcolumn versions (CASSANDRA-3446)
 * automatically compute sha1 sum for uncompressed data files (CASSANDRA-3456)
 * fix reading metadata/statistics component for version < h (CASSANDRA-3474)
 * add sstable forward-compatibility (CASSANDRA-3478)
 * report compression ratio in CFSMBean (CASSANDRA-3393)
 * fix incorrect size exception during streaming of counters (CASSANDRA-3481)
 * (CQL) fix for counter decrement syntax (CASSANDRA-3418)
 * Fix race introduced by CASSANDRA-2503 (CASSANDRA-3482)
 * Fix incomplete deletion of delivered hints (CASSANDRA-3466)
 * Avoid rescheduling compactions when no compaction was executed 
   (CASSANDRA-3484)
 * fix handling of the chunk_length_kb compression options (CASSANDRA-3492)
Merged from 0.8:
 * fix updating CF row_cache_provider (CASSANDRA-3414)
 * CFMetaData.convertToThrift method to set RowCacheProvider (CASSANDRA-3405)
 * acquire compactionlock during truncate (CASSANDRA-3399)
 * fix displaying cfdef entries for super columnfamilies (CASSANDRA-3415)
 * Make counter shard merging thread safe (CASSANDRA-3178)
 * Revert CASSANDRA-2855
 * Fix bug preventing the use of efficient cross-DC writes (CASSANDRA-3472)
 * `describe ring` command for CLI (CASSANDRA-3220)
 * (Hadoop) skip empty rows when entire row is requested, redux (CASSANDRA-2855)


1.0.2
 * "defragment" rows for name-based queries under STCS (CASSANDRA-2503)
 * Add timing information to cassandra-cli GET/SET/LIST queries (CASSANDRA-3326)
 * Only create one CompressionMetadata object per sstable (CASSANDRA-3427)
 * cleanup usage of StorageService.setMode() (CASSANDRA-3388)
 * Avoid large array allocation for compressed chunk offsets (CASSANDRA-3432)
 * fix DecimalType bytebuffer marshalling (CASSANDRA-3421)
 * fix bug that caused first column in per row indexes to be ignored 
   (CASSANDRA-3441)
 * add JMX call to clean (failed) repair sessions (CASSANDRA-3316)
 * fix sstableloader reference acquisition bug (CASSANDRA-3438)
 * fix estimated row size regression (CASSANDRA-3451)
 * make sure we don't return more columns than asked (CASSANDRA-3303, 3395)
Merged from 0.8:
 * acquire compactionlock during truncate (CASSANDRA-3399)
 * fix displaying cfdef entries for super columnfamilies (CASSANDRA-3415)


1.0.1
 * acquire references during index build to prevent delete problems
   on Windows (CASSANDRA-3314)
 * describe_ring should include datacenter/topology information (CASSANDRA-2882)
 * Thrift sockets are not properly buffered (CASSANDRA-3261)
 * performance improvement for bytebufferutil compare function (CASSANDRA-3286)
 * add system.versions ColumnFamily (CASSANDRA-3140)
 * reduce network copies (CASSANDRA-3333, 3373)
 * limit nodetool to 32MB of heap (CASSANDRA-3124)
 * (CQL) update parser to accept "timestamp" instead of "date" (CASSANDRA-3149)
 * Fix CLI `show schema` to include "compression_options" (CASSANDRA-3368)
 * Snapshot to include manifest under LeveledCompactionStrategy (CASSANDRA-3359)
 * (CQL) SELECT query should allow CF name to be qualified by keyspace (CASSANDRA-3130)
 * (CQL) Fix internal application error specifying 'using consistency ...'
   in lower case (CASSANDRA-3366)
 * fix Deflate compression when compression actually makes the data bigger
   (CASSANDRA-3370)
 * optimize UUIDGen to avoid lock contention on InetAddress.getLocalHost 
   (CASSANDRA-3387)
 * tolerate index being dropped mid-mutation (CASSANDRA-3334, 3313)
 * CompactionManager is now responsible for checking for new candidates
   post-task execution, enabling more consistent leveled compaction 
   (CASSANDRA-3391)
 * Cache HSHA threads (CASSANDRA-3372)
 * use CF/KS names as snapshot prefix for drop + truncate operations
   (CASSANDRA-2997)
 * Break bloom filters up to avoid heap fragmentation (CASSANDRA-2466)
 * fix cassandra hanging on jsvc stop (CASSANDRA-3302)
 * Avoid leveled compaction getting blocked on errors (CASSANDRA-3408)
 * Make reloading the compaction strategy safe (CASSANDRA-3409)
 * ignore 0.8 hints even if compaction begins before we try to purge
   them (CASSANDRA-3385)
 * remove procrun (bin\daemon) from Cassandra source tree and 
   artifacts (CASSANDRA-3331)
 * make cassandra compile under JDK7 (CASSANDRA-3275)
 * remove dependency of clientutil.jar to FBUtilities (CASSANDRA-3299)
 * avoid truncation errors by using long math on long values (CASSANDRA-3364)
 * avoid clock drift on some Windows machine (CASSANDRA-3375)
 * display cache provider in cli 'describe keyspace' command (CASSANDRA-3384)
 * fix incomplete topology information in describe_ring (CASSANDRA-3403)
 * expire dead gossip states based on time (CASSANDRA-2961)
 * improve CompactionTask extensibility (CASSANDRA-3330)
 * Allow one leveled compaction task to kick off another (CASSANDRA-3363)
 * allow encryption only between datacenters (CASSANDRA-2802)
Merged from 0.8:
 * fix truncate allowing data to be replayed post-restart (CASSANDRA-3297)
 * make iwriter final in IndexWriter to avoid NPE (CASSANDRA-2863)
 * (CQL) update grammar to require key clause in DELETE statement
   (CASSANDRA-3349)
 * (CQL) allow numeric keyspace names in USE statement (CASSANDRA-3350)
 * (Hadoop) skip empty rows when slicing the entire row (CASSANDRA-2855)
 * Fix handling of tombstone by SSTableExport/Import (CASSANDRA-3357)
 * fix ColumnIndexer to use long offsets (CASSANDRA-3358)
 * Improved CLI exceptions (CASSANDRA-3312)
 * Fix handling of tombstone by SSTableExport/Import (CASSANDRA-3357)
 * Only count compaction as active (for throttling) when they have
   successfully acquired the compaction lock (CASSANDRA-3344)
 * Display CLI version string on startup (CASSANDRA-3196)
 * (Hadoop) make CFIF try rpc_address or fallback to listen_address
   (CASSANDRA-3214)
 * (Hadoop) accept comma delimited lists of initial thrift connections
   (CASSANDRA-3185)
 * ColumnFamily min_compaction_threshold should be >= 2 (CASSANDRA-3342)
 * (Pig) add 0.8+ types and key validation type in schema (CASSANDRA-3280)
 * Fix completely removing column metadata using CLI (CASSANDRA-3126)
 * CLI `describe cluster;` output should be on separate lines for separate versions
   (CASSANDRA-3170)
 * fix changing durable_writes keyspace option during CF creation
   (CASSANDRA-3292)
 * avoid locking on update when no indexes are involved (CASSANDRA-3386)
 * fix assertionError during repair with ordered partitioners (CASSANDRA-3369)
 * correctly serialize key_validation_class for avro (CASSANDRA-3391)
 * don't expire counter tombstone after streaming (CASSANDRA-3394)
 * prevent nodes that failed to join from hanging around forever 
   (CASSANDRA-3351)
 * remove incorrect optimization from slice read path (CASSANDRA-3390)
 * Fix race in AntiEntropyService (CASSANDRA-3400)


1.0.0-final
 * close scrubbed sstable fd before deleting it (CASSANDRA-3318)
 * fix bug preventing obsolete commitlog segments from being removed
   (CASSANDRA-3269)
 * tolerate whitespace in seed CDL (CASSANDRA-3263)
 * Change default heap thresholds to max(min(1/2 ram, 1G), min(1/4 ram, 8GB))
   (CASSANDRA-3295)
 * Fix broken CompressedRandomAccessReaderTest (CASSANDRA-3298)
 * (CQL) fix type information returned for wildcard queries (CASSANDRA-3311)
 * add estimated tasks to LeveledCompactionStrategy (CASSANDRA-3322)
 * avoid including compaction cache-warming in keycache stats (CASSANDRA-3325)
 * run compaction and hinted handoff threads at MIN_PRIORITY (CASSANDRA-3308)
 * default hsha thrift server to cpu core count in rpc pool (CASSANDRA-3329)
 * add bin\daemon to binary tarball for Windows service (CASSANDRA-3331)
 * Fix places where uncompressed size of sstables was use in place of the
   compressed one (CASSANDRA-3338)
 * Fix hsha thrift server (CASSANDRA-3346)
 * Make sure repair only stream needed sstables (CASSANDRA-3345)


1.0.0-rc2
 * Log a meaningful warning when a node receives a message for a repair session
   that doesn't exist anymore (CASSANDRA-3256)
 * test for NUMA policy support as well as numactl presence (CASSANDRA-3245)
 * Fix FD leak when internode encryption is enabled (CASSANDRA-3257)
 * Remove incorrect assertion in mergeIterator (CASSANDRA-3260)
 * FBUtilities.hexToBytes(String) to throw NumberFormatException when string
   contains non-hex characters (CASSANDRA-3231)
 * Keep SimpleSnitch proximity ordering unchanged from what the Strategy
   generates, as intended (CASSANDRA-3262)
 * remove Scrub from compactionstats when finished (CASSANDRA-3255)
 * fix counter entry in jdbc TypesMap (CASSANDRA-3268)
 * fix full queue scenario for ParallelCompactionIterator (CASSANDRA-3270)
 * fix bootstrap process (CASSANDRA-3285)
 * don't try delivering hints if when there isn't any (CASSANDRA-3176)
 * CLI documentation change for ColumnFamily `compression_options` (CASSANDRA-3282)
 * ignore any CF ids sent by client for adding CF/KS (CASSANDRA-3288)
 * remove obsolete hints on first startup (CASSANDRA-3291)
 * use correct ISortedColumns for time-optimized reads (CASSANDRA-3289)
 * Evict gossip state immediately when a token is taken over by a new IP 
   (CASSANDRA-3259)


1.0.0-rc1
 * Update CQL to generate microsecond timestamps by default (CASSANDRA-3227)
 * Fix counting CFMetadata towards Memtable liveRatio (CASSANDRA-3023)
 * Kill server on wrapped OOME such as from FileChannel.map (CASSANDRA-3201)
 * remove unnecessary copy when adding to row cache (CASSANDRA-3223)
 * Log message when a full repair operation completes (CASSANDRA-3207)
 * Fix streamOutSession keeping sstables references forever if the remote end
   dies (CASSANDRA-3216)
 * Remove dynamic_snitch boolean from example configuration (defaulting to 
   true) and set default badness threshold to 0.1 (CASSANDRA-3229)
 * Base choice of random or "balanced" token on bootstrap on whether
   schema definitions were found (CASSANDRA-3219)
 * Fixes for LeveledCompactionStrategy score computation, prioritization,
   scheduling, and performance (CASSANDRA-3224, 3234)
 * parallelize sstable open at server startup (CASSANDRA-2988)
 * fix handling of exceptions writing to OutboundTcpConnection (CASSANDRA-3235)
 * Allow using quotes in "USE <keyspace>;" CLI command (CASSANDRA-3208)
 * Don't allow any cache loading exceptions to halt startup (CASSANDRA-3218)
 * Fix sstableloader --ignores option (CASSANDRA-3247)
 * File descriptor limit increased in packaging (CASSANDRA-3206)
 * Fix deadlock in commit log during flush (CASSANDRA-3253) 


1.0.0-beta1
 * removed binarymemtable (CASSANDRA-2692)
 * add commitlog_total_space_in_mb to prevent fragmented logs (CASSANDRA-2427)
 * removed commitlog_rotation_threshold_in_mb configuration (CASSANDRA-2771)
 * make AbstractBounds.normalize de-overlapp overlapping ranges (CASSANDRA-2641)
 * replace CollatingIterator, ReducingIterator with MergeIterator 
   (CASSANDRA-2062)
 * Fixed the ability to set compaction strategy in cli using create column 
   family command (CASSANDRA-2778)
 * clean up tmp files after failed compaction (CASSANDRA-2468)
 * restrict repair streaming to specific columnfamilies (CASSANDRA-2280)
 * don't bother persisting columns shadowed by a row tombstone (CASSANDRA-2589)
 * reset CF and SC deletion times after gc_grace (CASSANDRA-2317)
 * optimize away seek when compacting wide rows (CASSANDRA-2879)
 * single-pass streaming (CASSANDRA-2677, 2906, 2916, 3003)
 * use reference counting for deleting sstables instead of relying on GC
   (CASSANDRA-2521, 3179)
 * store hints as serialized mutations instead of pointers to data row
   (CASSANDRA-2045)
 * store hints in the coordinator node instead of in the closest replica 
   (CASSANDRA-2914)
 * add row_cache_keys_to_save CF option (CASSANDRA-1966)
 * check column family validity in nodetool repair (CASSANDRA-2933)
 * use lazy initialization instead of class initialization in NodeId
   (CASSANDRA-2953)
 * add paging to get_count (CASSANDRA-2894)
 * fix "short reads" in [multi]get (CASSANDRA-2643, 3157, 3192)
 * add optional compression for sstables (CASSANDRA-47, 2994, 3001, 3128)
 * add scheduler JMX metrics (CASSANDRA-2962)
 * add block level checksum for compressed data (CASSANDRA-1717)
 * make column family backed column map pluggable and introduce unsynchronized
   ArrayList backed one to speedup reads (CASSANDRA-2843, 3165, 3205)
 * refactoring of the secondary index api (CASSANDRA-2982)
 * make CL > ONE reads wait for digest reconciliation before returning
   (CASSANDRA-2494)
 * fix missing logging for some exceptions (CASSANDRA-2061)
 * refactor and optimize ColumnFamilyStore.files(...) and Descriptor.fromFilename(String)
   and few other places responsible for work with SSTable files (CASSANDRA-3040)
 * Stop reading from sstables once we know we have the most recent columns,
   for query-by-name requests (CASSANDRA-2498)
 * Add query-by-column mode to stress.java (CASSANDRA-3064)
 * Add "install" command to cassandra.bat (CASSANDRA-292)
 * clean up KSMetadata, CFMetadata from unnecessary
   Thrift<->Avro conversion methods (CASSANDRA-3032)
 * Add timeouts to client request schedulers (CASSANDRA-3079, 3096)
 * Cli to use hashes rather than array of hashes for strategy options (CASSANDRA-3081)
 * LeveledCompactionStrategy (CASSANDRA-1608, 3085, 3110, 3087, 3145, 3154, 3182)
 * Improvements of the CLI `describe` command (CASSANDRA-2630)
 * reduce window where dropped CF sstables may not be deleted (CASSANDRA-2942)
 * Expose gossip/FD info to JMX (CASSANDRA-2806)
 * Fix streaming over SSL when compressed SSTable involved (CASSANDRA-3051)
 * Add support for pluggable secondary index implementations (CASSANDRA-3078)
 * remove compaction_thread_priority setting (CASSANDRA-3104)
 * generate hints for replicas that timeout, not just replicas that are known
   to be down before starting (CASSANDRA-2034)
 * Add throttling for internode streaming (CASSANDRA-3080)
 * make the repair of a range repair all replica (CASSANDRA-2610, 3194)
 * expose the ability to repair the first range (as returned by the
   partitioner) of a node (CASSANDRA-2606)
 * Streams Compression (CASSANDRA-3015)
 * add ability to use multiple threads during a single compaction
   (CASSANDRA-2901)
 * make AbstractBounds.normalize support overlapping ranges (CASSANDRA-2641)
 * fix of the CQL count() behavior (CASSANDRA-3068)
 * use TreeMap backed column families for the SSTable simple writers
   (CASSANDRA-3148)
 * fix inconsistency of the CLI syntax when {} should be used instead of [{}]
   (CASSANDRA-3119)
 * rename CQL type names to match expected SQL behavior (CASSANDRA-3149, 3031)
 * Arena-based allocation for memtables (CASSANDRA-2252, 3162, 3163, 3168)
 * Default RR chance to 0.1 (CASSANDRA-3169)
 * Add RowLevel support to secondary index API (CASSANDRA-3147)
 * Make SerializingCacheProvider the default if JNA is available (CASSANDRA-3183)
 * Fix backwards compatibilty for CQL memtable properties (CASSANDRA-3190)
 * Add five-minute delay before starting compactions on a restarted server
   (CASSANDRA-3181)
 * Reduce copies done for intra-host messages (CASSANDRA-1788, 3144)
 * support of compaction strategy option for stress.java (CASSANDRA-3204)
 * make memtable throughput and column count thresholds no-ops (CASSANDRA-2449)
 * Return schema information along with the resultSet in CQL (CASSANDRA-2734)
 * Add new DecimalType (CASSANDRA-2883)
 * Fix assertion error in RowRepairResolver (CASSANDRA-3156)
 * Reduce unnecessary high buffer sizes (CASSANDRA-3171)
 * Pluggable compaction strategy (CASSANDRA-1610)
 * Add new broadcast_address config option (CASSANDRA-2491)


0.8.7
 * Kill server on wrapped OOME such as from FileChannel.map (CASSANDRA-3201)
 * Allow using quotes in "USE <keyspace>;" CLI command (CASSANDRA-3208)
 * Log message when a full repair operation completes (CASSANDRA-3207)
 * Don't allow any cache loading exceptions to halt startup (CASSANDRA-3218)
 * Fix sstableloader --ignores option (CASSANDRA-3247)
 * File descriptor limit increased in packaging (CASSANDRA-3206)
 * Log a meaningfull warning when a node receive a message for a repair session
   that doesn't exist anymore (CASSANDRA-3256)
 * Fix FD leak when internode encryption is enabled (CASSANDRA-3257)
 * FBUtilities.hexToBytes(String) to throw NumberFormatException when string
   contains non-hex characters (CASSANDRA-3231)
 * Keep SimpleSnitch proximity ordering unchanged from what the Strategy
   generates, as intended (CASSANDRA-3262)
 * remove Scrub from compactionstats when finished (CASSANDRA-3255)
 * Fix tool .bat files when CASSANDRA_HOME contains spaces (CASSANDRA-3258)
 * Force flush of status table when removing/updating token (CASSANDRA-3243)
 * Evict gossip state immediately when a token is taken over by a new IP (CASSANDRA-3259)
 * Fix bug where the failure detector can take too long to mark a host
   down (CASSANDRA-3273)
 * (Hadoop) allow wrapping ranges in queries (CASSANDRA-3137)
 * (Hadoop) check all interfaces for a match with split location
   before falling back to random replica (CASSANDRA-3211)
 * (Hadoop) Make Pig storage handle implements LoadMetadata (CASSANDRA-2777)
 * (Hadoop) Fix exception during PIG 'dump' (CASSANDRA-2810)
 * Fix stress COUNTER_GET option (CASSANDRA-3301)
 * Fix missing fields in CLI `show schema` output (CASSANDRA-3304)
 * Nodetool no longer leaks threads and closes JMX connections (CASSANDRA-3309)
 * fix truncate allowing data to be replayed post-restart (CASSANDRA-3297)
 * Move SimpleAuthority and SimpleAuthenticator to examples (CASSANDRA-2922)
 * Fix handling of tombstone by SSTableExport/Import (CASSANDRA-3357)
 * Fix transposition in cfHistograms (CASSANDRA-3222)
 * Allow using number as DC name when creating keyspace in CQL (CASSANDRA-3239)
 * Force flush of system table after updating/removing a token (CASSANDRA-3243)


0.8.6
 * revert CASSANDRA-2388
 * change TokenRange.endpoints back to listen/broadcast address to match
   pre-1777 behavior, and add TokenRange.rpc_endpoints instead (CASSANDRA-3187)
 * avoid trying to watch cassandra-topology.properties when loaded from jar
   (CASSANDRA-3138)
 * prevent users from creating keyspaces with LocalStrategy replication
   (CASSANDRA-3139)
 * fix CLI `show schema;` to output correct keyspace definition statement
   (CASSANDRA-3129)
 * CustomTThreadPoolServer to log TTransportException at DEBUG level
   (CASSANDRA-3142)
 * allow topology sort to work with non-unique rack names between 
   datacenters (CASSANDRA-3152)
 * Improve caching of same-version Messages on digest and repair paths
   (CASSANDRA-3158)
 * Randomize choice of first replica for counter increment (CASSANDRA-2890)
 * Fix using read_repair_chance instead of merge_shard_change (CASSANDRA-3202)
 * Avoid streaming data to nodes that already have it, on move as well as
   decommission (CASSANDRA-3041)
 * Fix divide by zero error in GCInspector (CASSANDRA-3164)
 * allow quoting of the ColumnFamily name in CLI `create column family`
   statement (CASSANDRA-3195)
 * Fix rolling upgrade from 0.7 to 0.8 problem (CASSANDRA-3166)
 * Accomodate missing encryption_options in IncomingTcpConnection.stream
   (CASSANDRA-3212)


0.8.5
 * fix NPE when encryption_options is unspecified (CASSANDRA-3007)
 * include column name in validation failure exceptions (CASSANDRA-2849)
 * make sure truncate clears out the commitlog so replay won't re-
   populate with truncated data (CASSANDRA-2950)
 * fix NPE when debug logging is enabled and dropped CF is present
   in a commitlog segment (CASSANDRA-3021)
 * fix cassandra.bat when CASSANDRA_HOME contains spaces (CASSANDRA-2952)
 * fix to SSTableSimpleUnsortedWriter bufferSize calculation (CASSANDRA-3027)
 * make cleanup and normal compaction able to skip empty rows
   (rows containing nothing but expired tombstones) (CASSANDRA-3039)
 * work around native memory leak in com.sun.management.GarbageCollectorMXBean
   (CASSANDRA-2868)
 * validate that column names in column_metadata are not equal to key_alias
   on create/update of the ColumnFamily and CQL 'ALTER' statement (CASSANDRA-3036)
 * return an InvalidRequestException if an indexed column is assigned
   a value larger than 64KB (CASSANDRA-3057)
 * fix of numeric-only and string column names handling in CLI "drop index" 
   (CASSANDRA-3054)
 * prune index scan resultset back to original request for lazy
   resultset expansion case (CASSANDRA-2964)
 * (Hadoop) fail jobs when Cassandra node has failed but TaskTracker
   has not (CASSANDRA-2388)
 * fix dynamic snitch ignoring nodes when read_repair_chance is zero
   (CASSANDRA-2662)
 * avoid retaining references to dropped CFS objects in 
   CompactionManager.estimatedCompactions (CASSANDRA-2708)
 * expose rpc timeouts per host in MessagingServiceMBean (CASSANDRA-2941)
 * avoid including cwd in classpath for deb and rpm packages (CASSANDRA-2881)
 * remove gossip state when a new IP takes over a token (CASSANDRA-3071)
 * allow sstable2json to work on index sstable files (CASSANDRA-3059)
 * always hint counters (CASSANDRA-3099)
 * fix log4j initialization in EmbeddedCassandraService (CASSANDRA-2857)
 * remove gossip state when a new IP takes over a token (CASSANDRA-3071)
 * work around native memory leak in com.sun.management.GarbageCollectorMXBean
    (CASSANDRA-2868)
 * fix UnavailableException with writes at CL.EACH_QUORM (CASSANDRA-3084)
 * fix parsing of the Keyspace and ColumnFamily names in numeric
   and string representations in CLI (CASSANDRA-3075)
 * fix corner cases in Range.differenceToFetch (CASSANDRA-3084)
 * fix ip address String representation in the ring cache (CASSANDRA-3044)
 * fix ring cache compatibility when mixing pre-0.8.4 nodes with post-
   in the same cluster (CASSANDRA-3023)
 * make repair report failure when a node participating dies (instead of
   hanging forever) (CASSANDRA-2433)
 * fix handling of the empty byte buffer by ReversedType (CASSANDRA-3111)
 * Add validation that Keyspace names are case-insensitively unique (CASSANDRA-3066)
 * catch invalid key_validation_class before instantiating UpdateColumnFamily (CASSANDRA-3102)
 * make Range and Bounds objects client-safe (CASSANDRA-3108)
 * optionally skip log4j configuration (CASSANDRA-3061)
 * bundle sstableloader with the debian package (CASSANDRA-3113)
 * don't try to build secondary indexes when there is none (CASSANDRA-3123)
 * improve SSTableSimpleUnsortedWriter speed for large rows (CASSANDRA-3122)
 * handle keyspace arguments correctly in nodetool snapshot (CASSANDRA-3038)
 * Fix SSTableImportTest on windows (CASSANDRA-3043)
 * expose compactionThroughputMbPerSec through JMX (CASSANDRA-3117)
 * log keyspace and CF of large rows being compacted


0.8.4
 * change TokenRing.endpoints to be a list of rpc addresses instead of 
   listen/broadcast addresses (CASSANDRA-1777)
 * include files-to-be-streamed in StreamInSession.getSources (CASSANDRA-2972)
 * use JAVA env var in cassandra-env.sh (CASSANDRA-2785, 2992)
 * avoid doing read for no-op replicate-on-write at CL=1 (CASSANDRA-2892)
 * refuse counter write for CL.ANY (CASSANDRA-2990)
 * switch back to only logging recent dropped messages (CASSANDRA-3004)
 * always deserialize RowMutation for counters (CASSANDRA-3006)
 * ignore saved replication_factor strategy_option for NTS (CASSANDRA-3011)
 * make sure pre-truncate CL segments are discarded (CASSANDRA-2950)


0.8.3
 * add ability to drop local reads/writes that are going to timeout
   (CASSANDRA-2943)
 * revamp token removal process, keep gossip states for 3 days (CASSANDRA-2496)
 * don't accept extra args for 0-arg nodetool commands (CASSANDRA-2740)
 * log unavailableexception details at debug level (CASSANDRA-2856)
 * expose data_dir though jmx (CASSANDRA-2770)
 * don't include tmp files as sstable when create cfs (CASSANDRA-2929)
 * log Java classpath on startup (CASSANDRA-2895)
 * keep gossipped version in sync with actual on migration coordinator 
   (CASSANDRA-2946)
 * use lazy initialization instead of class initialization in NodeId
   (CASSANDRA-2953)
 * check column family validity in nodetool repair (CASSANDRA-2933)
 * speedup bytes to hex conversions dramatically (CASSANDRA-2850)
 * Flush memtables on shutdown when durable writes are disabled 
   (CASSANDRA-2958)
 * improved POSIX compatibility of start scripts (CASsANDRA-2965)
 * add counter support to Hadoop InputFormat (CASSANDRA-2981)
 * fix bug where dirty commitlog segments were removed (and avoid keeping 
   segments with no post-flush activity permanently dirty) (CASSANDRA-2829)
 * fix throwing exception with batch mutation of counter super columns
   (CASSANDRA-2949)
 * ignore system tables during repair (CASSANDRA-2979)
 * throw exception when NTS is given replication_factor as an option
   (CASSANDRA-2960)
 * fix assertion error during compaction of counter CFs (CASSANDRA-2968)
 * avoid trying to create index names, when no index exists (CASSANDRA-2867)
 * don't sample the system table when choosing a bootstrap token
   (CASSANDRA-2825)
 * gossiper notifies of local state changes (CASSANDRA-2948)
 * add asynchronous and half-sync/half-async (hsha) thrift servers 
   (CASSANDRA-1405)
 * fix potential use of free'd native memory in SerializingCache 
   (CASSANDRA-2951)
 * prune index scan resultset back to original request for lazy
   resultset expansion case (CASSANDRA-2964)
 * (Hadoop) fail jobs when Cassandra node has failed but TaskTracker
    has not (CASSANDRA-2388)


0.8.2
 * CQL: 
   - include only one row per unique key for IN queries (CASSANDRA-2717)
   - respect client timestamp on full row deletions (CASSANDRA-2912)
 * improve thread-safety in StreamOutSession (CASSANDRA-2792)
 * allow deleting a row and updating indexed columns in it in the
   same mutation (CASSANDRA-2773)
 * Expose number of threads blocked on submitting memtable to flush
   in JMX (CASSANDRA-2817)
 * add ability to return "endpoints" to nodetool (CASSANDRA-2776)
 * Add support for multiple (comma-delimited) coordinator addresses
   to ColumnFamilyInputFormat (CASSANDRA-2807)
 * fix potential NPE while scheduling read repair for range slice
   (CASSANDRA-2823)
 * Fix race in SystemTable.getCurrentLocalNodeId (CASSANDRA-2824)
 * Correctly set default for replicate_on_write (CASSANDRA-2835)
 * improve nodetool compactionstats formatting (CASSANDRA-2844)
 * fix index-building status display (CASSANDRA-2853)
 * fix CLI perpetuating obsolete KsDef.replication_factor (CASSANDRA-2846)
 * improve cli treatment of multiline comments (CASSANDRA-2852)
 * handle row tombstones correctly in EchoedRow (CASSANDRA-2786)
 * add MessagingService.get[Recently]DroppedMessages and
   StorageService.getExceptionCount (CASSANDRA-2804)
 * fix possibility of spurious UnavailableException for LOCAL_QUORUM
   reads with dynamic snitch + read repair disabled (CASSANDRA-2870)
 * add ant-optional as dependence for the debian package (CASSANDRA-2164)
 * add option to specify limit for get_slice in the CLI (CASSANDRA-2646)
 * decrease HH page size (CASSANDRA-2832)
 * reset cli keyspace after dropping the current one (CASSANDRA-2763)
 * add KeyRange option to Hadoop inputformat (CASSANDRA-1125)
 * fix protocol versioning (CASSANDRA-2818, 2860)
 * support spaces in path to log4j configuration (CASSANDRA-2383)
 * avoid including inferred types in CF update (CASSANDRA-2809)
 * fix JMX bulkload call (CASSANDRA-2908)
 * fix updating KS with durable_writes=false (CASSANDRA-2907)
 * add simplified facade to SSTableWriter for bulk loading use
   (CASSANDRA-2911)
 * fix re-using index CF sstable names after drop/recreate (CASSANDRA-2872)
 * prepend CF to default index names (CASSANDRA-2903)
 * fix hint replay (CASSANDRA-2928)
 * Properly synchronize repair's merkle tree computation (CASSANDRA-2816)


0.8.1
 * CQL:
   - support for insert, delete in BATCH (CASSANDRA-2537)
   - support for IN to SELECT, UPDATE (CASSANDRA-2553)
   - timestamp support for INSERT, UPDATE, and BATCH (CASSANDRA-2555)
   - TTL support (CASSANDRA-2476)
   - counter support (CASSANDRA-2473)
   - ALTER COLUMNFAMILY (CASSANDRA-1709)
   - DROP INDEX (CASSANDRA-2617)
   - add SCHEMA/TABLE as aliases for KS/CF (CASSANDRA-2743)
   - server handles wait-for-schema-agreement (CASSANDRA-2756)
   - key alias support (CASSANDRA-2480)
 * add support for comparator parameters and a generic ReverseType
   (CASSANDRA-2355)
 * add CompositeType and DynamicCompositeType (CASSANDRA-2231)
 * optimize batches containing multiple updates to the same row
   (CASSANDRA-2583)
 * adjust hinted handoff page size to avoid OOM with large columns 
   (CASSANDRA-2652)
 * mark BRAF buffer invalid post-flush so we don't re-flush partial
   buffers again, especially on CL writes (CASSANDRA-2660)
 * add DROP INDEX support to CLI (CASSANDRA-2616)
 * don't perform HH to client-mode [storageproxy] nodes (CASSANDRA-2668)
 * Improve forceDeserialize/getCompactedRow encapsulation (CASSANDRA-2659)
 * Don't write CounterUpdateColumn to disk in tests (CASSANDRA-2650)
 * Add sstable bulk loading utility (CASSANDRA-1278)
 * avoid replaying hints to dropped columnfamilies (CASSANDRA-2685)
 * add placeholders for missing rows in range query pseudo-RR (CASSANDRA-2680)
 * remove no-op HHOM.renameHints (CASSANDRA-2693)
 * clone super columns to avoid modifying them during flush (CASSANDRA-2675)
 * allow writes to bypass the commitlog for certain keyspaces (CASSANDRA-2683)
 * avoid NPE when bypassing commitlog during memtable flush (CASSANDRA-2781)
 * Added support for making bootstrap retry if nodes flap (CASSANDRA-2644)
 * Added statusthrift to nodetool to report if thrift server is running (CASSANDRA-2722)
 * Fixed rows being cached if they do not exist (CASSANDRA-2723)
 * Support passing tableName and cfName to RowCacheProviders (CASSANDRA-2702)
 * close scrub file handles (CASSANDRA-2669)
 * throttle migration replay (CASSANDRA-2714)
 * optimize column serializer creation (CASSANDRA-2716)
 * Added support for making bootstrap retry if nodes flap (CASSANDRA-2644)
 * Added statusthrift to nodetool to report if thrift server is running
   (CASSANDRA-2722)
 * Fixed rows being cached if they do not exist (CASSANDRA-2723)
 * fix truncate/compaction race (CASSANDRA-2673)
 * workaround large resultsets causing large allocation retention
   by nio sockets (CASSANDRA-2654)
 * fix nodetool ring use with Ec2Snitch (CASSANDRA-2733)
 * fix removing columns and subcolumns that are supressed by a row or
   supercolumn tombstone during replica resolution (CASSANDRA-2590)
 * support sstable2json against snapshot sstables (CASSANDRA-2386)
 * remove active-pull schema requests (CASSANDRA-2715)
 * avoid marking entire list of sstables as actively being compacted
   in multithreaded compaction (CASSANDRA-2765)
 * seek back after deserializing a row to update cache with (CASSANDRA-2752)
 * avoid skipping rows in scrub for counter column family (CASSANDRA-2759)
 * fix ConcurrentModificationException in repair when dealing with 0.7 node
   (CASSANDRA-2767)
 * use threadsafe collections for StreamInSession (CASSANDRA-2766)
 * avoid infinite loop when creating merkle tree (CASSANDRA-2758)
 * avoids unmarking compacting sstable prematurely in cleanup (CASSANDRA-2769)
 * fix NPE when the commit log is bypassed (CASSANDRA-2718)
 * don't throw an exception in SS.isRPCServerRunning (CASSANDRA-2721)
 * make stress.jar executable (CASSANDRA-2744)
 * add daemon mode to java stress (CASSANDRA-2267)
 * expose the DC and rack of a node through JMX and nodetool ring (CASSANDRA-2531)
 * fix cache mbean getSize (CASSANDRA-2781)
 * Add Date, Float, Double, and Boolean types (CASSANDRA-2530)
 * Add startup flag to renew counter node id (CASSANDRA-2788)
 * add jamm agent to cassandra.bat (CASSANDRA-2787)
 * fix repair hanging if a neighbor has nothing to send (CASSANDRA-2797)
 * purge tombstone even if row is in only one sstable (CASSANDRA-2801)
 * Fix wrong purge of deleted cf during compaction (CASSANDRA-2786)
 * fix race that could result in Hadoop writer failing to throw an
   exception encountered after close() (CASSANDRA-2755)
 * fix scan wrongly throwing assertion error (CASSANDRA-2653)
 * Always use even distribution for merkle tree with RandomPartitionner
   (CASSANDRA-2841)
 * fix describeOwnership for OPP (CASSANDRA-2800)
 * ensure that string tokens do not contain commas (CASSANDRA-2762)


0.8.0-final
 * fix CQL grammar warning and cqlsh regression from CASSANDRA-2622
 * add ant generate-cql-html target (CASSANDRA-2526)
 * update CQL consistency levels (CASSANDRA-2566)
 * debian packaging fixes (CASSANDRA-2481, 2647)
 * fix UUIDType, IntegerType for direct buffers (CASSANDRA-2682, 2684)
 * switch to native Thrift for Hadoop map/reduce (CASSANDRA-2667)
 * fix StackOverflowError when building from eclipse (CASSANDRA-2687)
 * only provide replication_factor to strategy_options "help" for
   SimpleStrategy, OldNetworkTopologyStrategy (CASSANDRA-2678, 2713)
 * fix exception adding validators to non-string columns (CASSANDRA-2696)
 * avoid instantiating DatabaseDescriptor in JDBC (CASSANDRA-2694)
 * fix potential stack overflow during compaction (CASSANDRA-2626)
 * clone super columns to avoid modifying them during flush (CASSANDRA-2675)
 * reset underlying iterator in EchoedRow constructor (CASSANDRA-2653)


0.8.0-rc1
 * faster flushes and compaction from fixing excessively pessimistic 
   rebuffering in BRAF (CASSANDRA-2581)
 * fix returning null column values in the python cql driver (CASSANDRA-2593)
 * fix merkle tree splitting exiting early (CASSANDRA-2605)
 * snapshot_before_compaction directory name fix (CASSANDRA-2598)
 * Disable compaction throttling during bootstrap (CASSANDRA-2612) 
 * fix CQL treatment of > and < operators in range slices (CASSANDRA-2592)
 * fix potential double-application of counter updates on commitlog replay
   by moving replay position from header to sstable metadata (CASSANDRA-2419)
 * JDBC CQL driver exposes getColumn for access to timestamp
 * JDBC ResultSetMetadata properties added to AbstractType
 * r/m clustertool (CASSANDRA-2607)
 * add support for presenting row key as a column in CQL result sets 
   (CASSANDRA-2622)
 * Don't allow {LOCAL|EACH}_QUORUM unless strategy is NTS (CASSANDRA-2627)
 * validate keyspace strategy_options during CQL create (CASSANDRA-2624)
 * fix empty Result with secondary index when limit=1 (CASSANDRA-2628)
 * Fix regression where bootstrapping a node with no schema fails
   (CASSANDRA-2625)
 * Allow removing LocationInfo sstables (CASSANDRA-2632)
 * avoid attempting to replay mutations from dropped keyspaces (CASSANDRA-2631)
 * avoid using cached position of a key when GT is requested (CASSANDRA-2633)
 * fix counting bloom filter true positives (CASSANDRA-2637)
 * initialize local ep state prior to gossip startup if needed (CASSANDRA-2638)
 * fix counter increment lost after restart (CASSANDRA-2642)
 * add quote-escaping via backslash to CLI (CASSANDRA-2623)
 * fix pig example script (CASSANDRA-2487)
 * fix dynamic snitch race in adding latencies (CASSANDRA-2618)
 * Start/stop cassandra after more important services such as mdadm in
   debian packaging (CASSANDRA-2481)


0.8.0-beta2
 * fix NPE compacting index CFs (CASSANDRA-2528)
 * Remove checking all column families on startup for compaction candidates 
   (CASSANDRA-2444)
 * validate CQL create keyspace options (CASSANDRA-2525)
 * fix nodetool setcompactionthroughput (CASSANDRA-2550)
 * move	gossip heartbeat back to its own thread (CASSANDRA-2554)
 * validate cql TRUNCATE columnfamily before truncating (CASSANDRA-2570)
 * fix batch_mutate for mixed standard-counter mutations (CASSANDRA-2457)
 * disallow making schema changes to system keyspace (CASSANDRA-2563)
 * fix sending mutation messages multiple times (CASSANDRA-2557)
 * fix incorrect use of NBHM.size in ReadCallback that could cause
   reads to time out even when responses were received (CASSANDRA-2552)
 * trigger read repair correctly for LOCAL_QUORUM reads (CASSANDRA-2556)
 * Allow configuring the number of compaction thread (CASSANDRA-2558)
 * forceUserDefinedCompaction will attempt to compact what it is given
   even if the pessimistic estimate is that there is not enough disk space;
   automatic compactions will only compact 2 or more sstables (CASSANDRA-2575)
 * refuse to apply migrations with older timestamps than the current 
   schema (CASSANDRA-2536)
 * remove unframed Thrift transport option
 * include indexes in snapshots (CASSANDRA-2596)
 * improve ignoring of obsolete mutations in index maintenance (CASSANDRA-2401)
 * recognize attempt to drop just the index while leaving the column
   definition alone (CASSANDRA-2619)
  

0.8.0-beta1
 * remove Avro RPC support (CASSANDRA-926)
 * support for columns that act as incr/decr counters 
   (CASSANDRA-1072, 1937, 1944, 1936, 2101, 2093, 2288, 2105, 2384, 2236, 2342,
   2454)
 * CQL (CASSANDRA-1703, 1704, 1705, 1706, 1707, 1708, 1710, 1711, 1940, 
   2124, 2302, 2277, 2493)
 * avoid double RowMutation serialization on write path (CASSANDRA-1800)
 * make NetworkTopologyStrategy the default (CASSANDRA-1960)
 * configurable internode encryption (CASSANDRA-1567, 2152)
 * human readable column names in sstable2json output (CASSANDRA-1933)
 * change default JMX port to 7199 (CASSANDRA-2027)
 * backwards compatible internal messaging (CASSANDRA-1015)
 * atomic switch of memtables and sstables (CASSANDRA-2284)
 * add pluggable SeedProvider (CASSANDRA-1669)
 * Fix clustertool to not throw exception when calling get_endpoints (CASSANDRA-2437)
 * upgrade to thrift 0.6 (CASSANDRA-2412) 
 * repair works on a token range instead of full ring (CASSANDRA-2324)
 * purge tombstones from row cache (CASSANDRA-2305)
 * push replication_factor into strategy_options (CASSANDRA-1263)
 * give snapshots the same name on each node (CASSANDRA-1791)
 * remove "nodetool loadbalance" (CASSANDRA-2448)
 * multithreaded compaction (CASSANDRA-2191)
 * compaction throttling (CASSANDRA-2156)
 * add key type information and alias (CASSANDRA-2311, 2396)
 * cli no longer divides read_repair_chance by 100 (CASSANDRA-2458)
 * made CompactionInfo.getTaskType return an enum (CASSANDRA-2482)
 * add a server-wide cap on measured memtable memory usage and aggressively
   flush to keep under that threshold (CASSANDRA-2006)
 * add unified UUIDType (CASSANDRA-2233)
 * add off-heap row cache support (CASSANDRA-1969)


0.7.5
 * improvements/fixes to PIG driver (CASSANDRA-1618, CASSANDRA-2387,
   CASSANDRA-2465, CASSANDRA-2484)
 * validate index names (CASSANDRA-1761)
 * reduce contention on Table.flusherLock (CASSANDRA-1954)
 * try harder to detect failures during streaming, cleaning up temporary
   files more reliably (CASSANDRA-2088)
 * shut down server for OOM on a Thrift thread (CASSANDRA-2269)
 * fix tombstone handling in repair and sstable2json (CASSANDRA-2279)
 * preserve version when streaming data from old sstables (CASSANDRA-2283)
 * don't start repair if a neighboring node is marked as dead (CASSANDRA-2290)
 * purge tombstones from row cache (CASSANDRA-2305)
 * Avoid seeking when sstable2json exports the entire file (CASSANDRA-2318)
 * clear Built flag in system table when dropping an index (CASSANDRA-2320)
 * don't allow arbitrary argument for stress.java (CASSANDRA-2323)
 * validate values for index predicates in get_indexed_slice (CASSANDRA-2328)
 * queue secondary indexes for flush before the parent (CASSANDRA-2330)
 * allow job configuration to set the CL used in Hadoop jobs (CASSANDRA-2331)
 * add memtable_flush_queue_size defaulting to 4 (CASSANDRA-2333)
 * Allow overriding of initial_token, storage_port and rpc_port from system
   properties (CASSANDRA-2343)
 * fix comparator used for non-indexed secondary expressions in index scan
   (CASSANDRA-2347)
 * ensure size calculation and write phase of large-row compaction use
   the same threshold for TTL expiration (CASSANDRA-2349)
 * fix race when iterating CFs during add/drop (CASSANDRA-2350)
 * add ConsistencyLevel command to CLI (CASSANDRA-2354)
 * allow negative numbers in the cli (CASSANDRA-2358)
 * hard code serialVersionUID for tokens class (CASSANDRA-2361)
 * fix potential infinite loop in ByteBufferUtil.inputStream (CASSANDRA-2365)
 * fix encoding bugs in HintedHandoffManager, SystemTable when default
   charset is not UTF8 (CASSANDRA-2367)
 * avoids having removed node reappearing in Gossip (CASSANDRA-2371)
 * fix incorrect truncation of long to int when reading columns via block
   index (CASSANDRA-2376)
 * fix NPE during stream session (CASSANDRA-2377)
 * fix race condition that could leave orphaned data files when dropping CF or
   KS (CASSANDRA-2381)
 * fsync statistics component on write (CASSANDRA-2382)
 * fix duplicate results from CFS.scan (CASSANDRA-2406)
 * add IntegerType to CLI help (CASSANDRA-2414)
 * avoid caching token-only decoratedkeys (CASSANDRA-2416)
 * convert mmap assertion to if/throw so scrub can catch it (CASSANDRA-2417)
 * don't overwrite gc log (CASSANDR-2418)
 * invalidate row cache for streamed row to avoid inconsitencies
   (CASSANDRA-2420)
 * avoid copies in range/index scans (CASSANDRA-2425)
 * make sure we don't wipe data during cleanup if the node has not join
   the ring (CASSANDRA-2428)
 * Try harder to close files after compaction (CASSANDRA-2431)
 * re-set bootstrapped flag after move finishes (CASSANDRA-2435)
 * display validation_class in CLI 'describe keyspace' (CASSANDRA-2442)
 * make cleanup compactions cleanup the row cache (CASSANDRA-2451)
 * add column fields validation to scrub (CASSANDRA-2460)
 * use 64KB flush buffer instead of in_memory_compaction_limit (CASSANDRA-2463)
 * fix backslash substitutions in CLI (CASSANDRA-2492)
 * disable cache saving for system CFS (CASSANDRA-2502)
 * fixes for verifying destination availability under hinted conditions
   so UE can be thrown intead of timing out (CASSANDRA-2514)
 * fix update of validation class in column metadata (CASSANDRA-2512)
 * support LOCAL_QUORUM, EACH_QUORUM CLs outside of NTS (CASSANDRA-2516)
 * preserve version when streaming data from old sstables (CASSANDRA-2283)
 * fix backslash substitutions in CLI (CASSANDRA-2492)
 * count a row deletion as one operation towards memtable threshold 
   (CASSANDRA-2519)
 * support LOCAL_QUORUM, EACH_QUORUM CLs outside of NTS (CASSANDRA-2516)


0.7.4
 * add nodetool join command (CASSANDRA-2160)
 * fix secondary indexes on pre-existing or streamed data (CASSANDRA-2244)
 * initialize endpoint in gossiper earlier (CASSANDRA-2228)
 * add ability to write to Cassandra from Pig (CASSANDRA-1828)
 * add rpc_[min|max]_threads (CASSANDRA-2176)
 * add CL.TWO, CL.THREE (CASSANDRA-2013)
 * avoid exporting an un-requested row in sstable2json, when exporting 
   a key that does not exist (CASSANDRA-2168)
 * add incremental_backups option (CASSANDRA-1872)
 * add configurable row limit to Pig loadfunc (CASSANDRA-2276)
 * validate column values in batches as well as single-Column inserts
   (CASSANDRA-2259)
 * move sample schema from cassandra.yaml to schema-sample.txt,
   a cli scripts (CASSANDRA-2007)
 * avoid writing empty rows when scrubbing tombstoned rows (CASSANDRA-2296)
 * fix assertion error in range and index scans for CL < ALL
   (CASSANDRA-2282)
 * fix commitlog replay when flush position refers to data that didn't
   get synced before server died (CASSANDRA-2285)
 * fix fd leak in sstable2json with non-mmap'd i/o (CASSANDRA-2304)
 * reduce memory use during streaming of multiple sstables (CASSANDRA-2301)
 * purge tombstoned rows from cache after GCGraceSeconds (CASSANDRA-2305)
 * allow zero replicas in a NTS datacenter (CASSANDRA-1924)
 * make range queries respect snitch for local replicas (CASSANDRA-2286)
 * fix HH delivery when column index is larger than 2GB (CASSANDRA-2297)
 * make 2ary indexes use parent CF flush thresholds during initial build
   (CASSANDRA-2294)
 * update memtable_throughput to be a long (CASSANDRA-2158)


0.7.3
 * Keep endpoint state until aVeryLongTime (CASSANDRA-2115)
 * lower-latency read repair (CASSANDRA-2069)
 * add hinted_handoff_throttle_delay_in_ms option (CASSANDRA-2161)
 * fixes for cache save/load (CASSANDRA-2172, -2174)
 * Handle whole-row deletions in CFOutputFormat (CASSANDRA-2014)
 * Make memtable_flush_writers flush in parallel (CASSANDRA-2178)
 * Add compaction_preheat_key_cache option (CASSANDRA-2175)
 * refactor stress.py to have only one copy of the format string 
   used for creating row keys (CASSANDRA-2108)
 * validate index names for \w+ (CASSANDRA-2196)
 * Fix Cassandra cli to respect timeout if schema does not settle 
   (CASSANDRA-2187)
 * fix for compaction and cleanup writing old-format data into new-version 
   sstable (CASSANDRA-2211, -2216)
 * add nodetool scrub (CASSANDRA-2217, -2240)
 * fix sstable2json large-row pagination (CASSANDRA-2188)
 * fix EOFing on requests for the last bytes in a file (CASSANDRA-2213)
 * fix BufferedRandomAccessFile bugs (CASSANDRA-2218, -2241)
 * check for memtable flush_after_mins exceeded every 10s (CASSANDRA-2183)
 * fix cache saving on Windows (CASSANDRA-2207)
 * add validateSchemaAgreement call + synchronization to schema
   modification operations (CASSANDRA-2222)
 * fix for reversed slice queries on large rows (CASSANDRA-2212)
 * fat clients were writing local data (CASSANDRA-2223)
 * set DEFAULT_MEMTABLE_LIFETIME_IN_MINS to 24h
 * improve detection and cleanup of partially-written sstables 
   (CASSANDRA-2206)
 * fix supercolumn de/serialization when subcolumn comparator is different
   from supercolumn's (CASSANDRA-2104)
 * fix starting up on Windows when CASSANDRA_HOME contains whitespace
   (CASSANDRA-2237)
 * add [get|set][row|key]cacheSavePeriod to JMX (CASSANDRA-2100)
 * fix Hadoop ColumnFamilyOutputFormat dropping of mutations
   when batch fills up (CASSANDRA-2255)
 * move file deletions off of scheduledtasks executor (CASSANDRA-2253)


0.7.2
 * copy DecoratedKey.key when inserting into caches to avoid retaining
   a reference to the underlying buffer (CASSANDRA-2102)
 * format subcolumn names with subcomparator (CASSANDRA-2136)
 * fix column bloom filter deserialization (CASSANDRA-2165)


0.7.1
 * refactor MessageDigest creation code. (CASSANDRA-2107)
 * buffer network stack to avoid inefficient small TCP messages while avoiding
   the nagle/delayed ack problem (CASSANDRA-1896)
 * check log4j configuration for changes every 10s (CASSANDRA-1525, 1907)
 * more-efficient cross-DC replication (CASSANDRA-1530, -2051, -2138)
 * avoid polluting page cache with commitlog or sstable writes
   and seq scan operations (CASSANDRA-1470)
 * add RMI authentication options to nodetool (CASSANDRA-1921)
 * make snitches configurable at runtime (CASSANDRA-1374)
 * retry hadoop split requests on connection failure (CASSANDRA-1927)
 * implement describeOwnership for BOP, COPP (CASSANDRA-1928)
 * make read repair behave as expected for ConsistencyLevel > ONE
   (CASSANDRA-982, 2038)
 * distributed test harness (CASSANDRA-1859, 1964)
 * reduce flush lock contention (CASSANDRA-1930)
 * optimize supercolumn deserialization (CASSANDRA-1891)
 * fix CFMetaData.apply to only compare objects of the same class 
   (CASSANDRA-1962)
 * allow specifying specific SSTables to compact from JMX (CASSANDRA-1963)
 * fix race condition in MessagingService.targets (CASSANDRA-1959, 2094, 2081)
 * refuse to open sstables from a future version (CASSANDRA-1935)
 * zero-copy reads (CASSANDRA-1714)
 * fix copy bounds for word Text in wordcount demo (CASSANDRA-1993)
 * fixes for contrib/javautils (CASSANDRA-1979)
 * check more frequently for memtable expiration (CASSANDRA-2000)
 * fix writing SSTable column count statistics (CASSANDRA-1976)
 * fix streaming of multiple CFs during bootstrap (CASSANDRA-1992)
 * explicitly set JVM GC new generation size with -Xmn (CASSANDRA-1968)
 * add short options for CLI flags (CASSANDRA-1565)
 * make keyspace argument to "describe keyspace" in CLI optional
   when authenticated to keyspace already (CASSANDRA-2029)
 * added option to specify -Dcassandra.join_ring=false on startup
   to allow "warm spare" nodes or performing JMX maintenance before
   joining the ring (CASSANDRA-526)
 * log migrations at INFO (CASSANDRA-2028)
 * add CLI verbose option in file mode (CASSANDRA-2030)
 * add single-line "--" comments to CLI (CASSANDRA-2032)
 * message serialization tests (CASSANDRA-1923)
 * switch from ivy to maven-ant-tasks (CASSANDRA-2017)
 * CLI attempts to block for new schema to propagate (CASSANDRA-2044)
 * fix potential overflow in nodetool cfstats (CASSANDRA-2057)
 * add JVM shutdownhook to sync commitlog (CASSANDRA-1919)
 * allow nodes to be up without being part of  normal traffic (CASSANDRA-1951)
 * fix CLI "show keyspaces" with null options on NTS (CASSANDRA-2049)
 * fix possible ByteBuffer race conditions (CASSANDRA-2066)
 * reduce garbage generated by MessagingService to prevent load spikes
   (CASSANDRA-2058)
 * fix math in RandomPartitioner.describeOwnership (CASSANDRA-2071)
 * fix deletion of sstable non-data components (CASSANDRA-2059)
 * avoid blocking gossip while deleting handoff hints (CASSANDRA-2073)
 * ignore messages from newer versions, keep track of nodes in gossip 
   regardless of version (CASSANDRA-1970)
 * cache writing moved to CompactionManager to reduce i/o contention and
   updated to use non-cache-polluting writes (CASSANDRA-2053)
 * page through large rows when exporting to JSON (CASSANDRA-2041)
 * add flush_largest_memtables_at and reduce_cache_sizes_at options
   (CASSANDRA-2142)
 * add cli 'describe cluster' command (CASSANDRA-2127)
 * add cli support for setting username/password at 'connect' command 
   (CASSANDRA-2111)
 * add -D option to Stress.java to allow reading hosts from a file 
   (CASSANDRA-2149)
 * bound hints CF throughput between 32M and 256M (CASSANDRA-2148)
 * continue starting when invalid saved cache entries are encountered
   (CASSANDRA-2076)
 * add max_hint_window_in_ms option (CASSANDRA-1459)


0.7.0-final
 * fix offsets to ByteBuffer.get (CASSANDRA-1939)


0.7.0-rc4
 * fix cli crash after backgrounding (CASSANDRA-1875)
 * count timeouts in storageproxy latencies, and include latency 
   histograms in StorageProxyMBean (CASSANDRA-1893)
 * fix CLI get recognition of supercolumns (CASSANDRA-1899)
 * enable keepalive on intra-cluster sockets (CASSANDRA-1766)
 * count timeouts towards dynamicsnitch latencies (CASSANDRA-1905)
 * Expose index-building status in JMX + cli schema description
   (CASSANDRA-1871)
 * allow [LOCAL|EACH]_QUORUM to be used with non-NetworkTopology 
   replication Strategies
 * increased amount of index locks for faster commitlog replay
 * collect secondary index tombstones immediately (CASSANDRA-1914)
 * revert commitlog changes from #1780 (CASSANDRA-1917)
 * change RandomPartitioner min token to -1 to avoid collision w/
   tokens on actual nodes (CASSANDRA-1901)
 * examine the right nibble when validating TimeUUID (CASSANDRA-1910)
 * include secondary indexes in cleanup (CASSANDRA-1916)
 * CFS.scrubDataDirectories should also cleanup invalid secondary indexes
   (CASSANDRA-1904)
 * ability to disable/enable gossip on nodes to force them down
   (CASSANDRA-1108)


0.7.0-rc3
 * expose getNaturalEndpoints in StorageServiceMBean taking byte[]
   key; RMI cannot serialize ByteBuffer (CASSANDRA-1833)
 * infer org.apache.cassandra.locator for replication strategy classes
   when not otherwise specified
 * validation that generates less garbage (CASSANDRA-1814)
 * add TTL support to CLI (CASSANDRA-1838)
 * cli defaults to bytestype for subcomparator when creating
   column families (CASSANDRA-1835)
 * unregister index MBeans when index is dropped (CASSANDRA-1843)
 * make ByteBufferUtil.clone thread-safe (CASSANDRA-1847)
 * change exception for read requests during bootstrap from 
   InvalidRequest to Unavailable (CASSANDRA-1862)
 * respect row-level tombstones post-flush in range scans
   (CASSANDRA-1837)
 * ReadResponseResolver check digests against each other (CASSANDRA-1830)
 * return InvalidRequest when remove of subcolumn without supercolumn
   is requested (CASSANDRA-1866)
 * flush before repair (CASSANDRA-1748)
 * SSTableExport validates key order (CASSANDRA-1884)
 * large row support for SSTableExport (CASSANDRA-1867)
 * Re-cache hot keys post-compaction without hitting disk (CASSANDRA-1878)
 * manage read repair in coordinator instead of data source, to
   provide latency information to dynamic snitch (CASSANDRA-1873)


0.7.0-rc2
 * fix live-column-count of slice ranges including tombstoned supercolumn 
   with live subcolumn (CASSANDRA-1591)
 * rename o.a.c.internal.AntientropyStage -> AntiEntropyStage,
   o.a.c.request.Request_responseStage -> RequestResponseStage,
   o.a.c.internal.Internal_responseStage -> InternalResponseStage
 * add AbstractType.fromString (CASSANDRA-1767)
 * require index_type to be present when specifying index_name
   on ColumnDef (CASSANDRA-1759)
 * fix add/remove index bugs in CFMetadata (CASSANDRA-1768)
 * rebuild Strategy during system_update_keyspace (CASSANDRA-1762)
 * cli updates prompt to ... in continuation lines (CASSANDRA-1770)
 * support multiple Mutations per key in hadoop ColumnFamilyOutputFormat
   (CASSANDRA-1774)
 * improvements to Debian init script (CASSANDRA-1772)
 * use local classloader to check for version.properties (CASSANDRA-1778)
 * Validate that column names in column_metadata are valid for the
   defined comparator, and decode properly in cli (CASSANDRA-1773)
 * use cross-platform newlines in cli (CASSANDRA-1786)
 * add ExpiringColumn support to sstable import/export (CASSANDRA-1754)
 * add flush for each append to periodic commitlog mode; added
   periodic_without_flush option to disable this (CASSANDRA-1780)
 * close file handle used for post-flush truncate (CASSANDRA-1790)
 * various code cleanup (CASSANDRA-1793, -1794, -1795)
 * fix range queries against wrapped range (CASSANDRA-1781)
 * fix consistencylevel calculations for NetworkTopologyStrategy
   (CASSANDRA-1804)
 * cli support index type enum names (CASSANDRA-1810)
 * improved validation of column_metadata (CASSANDRA-1813)
 * reads at ConsistencyLevel > 1 throw UnavailableException
   immediately if insufficient live nodes exist (CASSANDRA-1803)
 * copy bytebuffers for local writes to avoid retaining the entire
   Thrift frame (CASSANDRA-1801)
 * fix NPE adding index to column w/o prior metadata (CASSANDRA-1764)
 * reduce fat client timeout (CASSANDRA-1730)
 * fix botched merge of CASSANDRA-1316


0.7.0-rc1
 * fix compaction and flush races with schema updates (CASSANDRA-1715)
 * add clustertool, config-converter, sstablekeys, and schematool 
   Windows .bat files (CASSANDRA-1723)
 * reject range queries received during bootstrap (CASSANDRA-1739)
 * fix wrapping-range queries on non-minimum token (CASSANDRA-1700)
 * add nodetool cfhistogram (CASSANDRA-1698)
 * limit repaired ranges to what the nodes have in common (CASSANDRA-1674)
 * index scan treats missing columns as not matching secondary
   expressions (CASSANDRA-1745)
 * Fix misuse of DataOutputBuffer.getData in AntiEntropyService
   (CASSANDRA-1729)
 * detect and warn when obsolete version of JNA is present (CASSANDRA-1760)
 * reduce fat client timeout (CASSANDRA-1730)
 * cleanup smallest CFs first to increase free temp space for larger ones
   (CASSANDRA-1811)
 * Update windows .bat files to work outside of main Cassandra
   directory (CASSANDRA-1713)
 * fix read repair regression from 0.6.7 (CASSANDRA-1727)
 * more-efficient read repair (CASSANDRA-1719)
 * fix hinted handoff replay (CASSANDRA-1656)
 * log type of dropped messages (CASSANDRA-1677)
 * upgrade to SLF4J 1.6.1
 * fix ByteBuffer bug in ExpiringColumn.updateDigest (CASSANDRA-1679)
 * fix IntegerType.getString (CASSANDRA-1681)
 * make -Djava.net.preferIPv4Stack=true the default (CASSANDRA-628)
 * add INTERNAL_RESPONSE verb to differentiate from responses related
   to client requests (CASSANDRA-1685)
 * log tpstats when dropping messages (CASSANDRA-1660)
 * include unreachable nodes in describeSchemaVersions (CASSANDRA-1678)
 * Avoid dropping messages off the client request path (CASSANDRA-1676)
 * fix jna errno reporting (CASSANDRA-1694)
 * add friendlier error for UnknownHostException on startup (CASSANDRA-1697)
 * include jna dependency in RPM package (CASSANDRA-1690)
 * add --skip-keys option to stress.py (CASSANDRA-1696)
 * improve cli handling of non-string keys and column names 
   (CASSANDRA-1701, -1693)
 * r/m extra subcomparator line in cli keyspaces output (CASSANDRA-1712)
 * add read repair chance to cli "show keyspaces"
 * upgrade to ConcurrentLinkedHashMap 1.1 (CASSANDRA-975)
 * fix index scan routing (CASSANDRA-1722)
 * fix tombstoning of supercolumns in range queries (CASSANDRA-1734)
 * clear endpoint cache after updating keyspace metadata (CASSANDRA-1741)
 * fix wrapping-range queries on non-minimum token (CASSANDRA-1700)
 * truncate includes secondary indexes (CASSANDRA-1747)
 * retain reference to PendingFile sstables (CASSANDRA-1749)
 * fix sstableimport regression (CASSANDRA-1753)
 * fix for bootstrap when no non-system tables are defined (CASSANDRA-1732)
 * handle replica unavailability in index scan (CASSANDRA-1755)
 * fix service initialization order deadlock (CASSANDRA-1756)
 * multi-line cli commands (CASSANDRA-1742)
 * fix race between snapshot and compaction (CASSANDRA-1736)
 * add listEndpointsPendingHints, deleteHintsForEndpoint JMX methods 
   (CASSANDRA-1551)


0.7.0-beta3
 * add strategy options to describe_keyspace output (CASSANDRA-1560)
 * log warning when using randomly generated token (CASSANDRA-1552)
 * re-organize JMX into .db, .net, .internal, .request (CASSANDRA-1217)
 * allow nodes to change IPs between restarts (CASSANDRA-1518)
 * remember ring state between restarts by default (CASSANDRA-1518)
 * flush index built flag so we can read it before log replay (CASSANDRA-1541)
 * lock row cache updates to prevent race condition (CASSANDRA-1293)
 * remove assertion causing rare (and harmless) error messages in
   commitlog (CASSANDRA-1330)
 * fix moving nodes with no keyspaces defined (CASSANDRA-1574)
 * fix unbootstrap when no data is present in a transfer range (CASSANDRA-1573)
 * take advantage of AVRO-495 to simplify our avro IDL (CASSANDRA-1436)
 * extend authorization hierarchy to column family (CASSANDRA-1554)
 * deletion support in secondary indexes (CASSANDRA-1571)
 * meaningful error message for invalid replication strategy class 
   (CASSANDRA-1566)
 * allow keyspace creation with RF > N (CASSANDRA-1428)
 * improve cli error handling (CASSANDRA-1580)
 * add cache save/load ability (CASSANDRA-1417, 1606, 1647)
 * add StorageService.getDrainProgress (CASSANDRA-1588)
 * Disallow bootstrap to an in-use token (CASSANDRA-1561)
 * Allow dynamic secondary index creation and destruction (CASSANDRA-1532)
 * log auto-guessed memtable thresholds (CASSANDRA-1595)
 * add ColumnDef support to cli (CASSANDRA-1583)
 * reduce index sample time by 75% (CASSANDRA-1572)
 * add cli support for column, strategy metadata (CASSANDRA-1578, 1612)
 * add cli support for schema modification (CASSANDRA-1584)
 * delete temp files on failed compactions (CASSANDRA-1596)
 * avoid blocking for dead nodes during removetoken (CASSANDRA-1605)
 * remove ConsistencyLevel.ZERO (CASSANDRA-1607)
 * expose in-progress compaction type in jmx (CASSANDRA-1586)
 * removed IClock & related classes from internals (CASSANDRA-1502)
 * fix removing tokens from SystemTable on decommission and removetoken
   (CASSANDRA-1609)
 * include CF metadata in cli 'show keyspaces' (CASSANDRA-1613)
 * switch from Properties to HashMap in PropertyFileSnitch to
   avoid synchronization bottleneck (CASSANDRA-1481)
 * PropertyFileSnitch configuration file renamed to 
   cassandra-topology.properties
 * add cli support for get_range_slices (CASSANDRA-1088, CASSANDRA-1619)
 * Make memtable flush thresholds per-CF instead of global 
   (CASSANDRA-1007, 1637)
 * add cli support for binary data without CfDef hints (CASSANDRA-1603)
 * fix building SSTable statistics post-stream (CASSANDRA-1620)
 * fix potential infinite loop in 2ary index queries (CASSANDRA-1623)
 * allow creating NTS keyspaces with no replicas configured (CASSANDRA-1626)
 * add jmx histogram of sstables accessed per read (CASSANDRA-1624)
 * remove system_rename_column_family and system_rename_keyspace from the
   client API until races can be fixed (CASSANDRA-1630, CASSANDRA-1585)
 * add cli sanity tests (CASSANDRA-1582)
 * update GC settings in cassandra.bat (CASSANDRA-1636)
 * cli support for index queries (CASSANDRA-1635)
 * cli support for updating schema memtable settings (CASSANDRA-1634)
 * cli --file option (CASSANDRA-1616)
 * reduce automatically chosen memtable sizes by 50% (CASSANDRA-1641)
 * move endpoint cache from snitch to strategy (CASSANDRA-1643)
 * fix commitlog recovery deleting the newly-created segment as well as
   the old ones (CASSANDRA-1644)
 * upgrade to Thrift 0.5 (CASSANDRA-1367)
 * renamed CL.DCQUORUM to LOCAL_QUORUM and DCQUORUMSYNC to EACH_QUORUM
 * cli truncate support (CASSANDRA-1653)
 * update GC settings in cassandra.bat (CASSANDRA-1636)
 * avoid logging when a node's ip/token is gossipped back to it (CASSANDRA-1666)


0.7-beta2
 * always use UTF-8 for hint keys (CASSANDRA-1439)
 * remove cassandra.yaml dependency from Hadoop and Pig (CASSADRA-1322)
 * expose CfDef metadata in describe_keyspaces (CASSANDRA-1363)
 * restore use of mmap_index_only option (CASSANDRA-1241)
 * dropping a keyspace with no column families generated an error 
   (CASSANDRA-1378)
 * rename RackAwareStrategy to OldNetworkTopologyStrategy, RackUnawareStrategy 
   to SimpleStrategy, DatacenterShardStrategy to NetworkTopologyStrategy,
   AbstractRackAwareSnitch to AbstractNetworkTopologySnitch (CASSANDRA-1392)
 * merge StorageProxy.mutate, mutateBlocking (CASSANDRA-1396)
 * faster UUIDType, LongType comparisons (CASSANDRA-1386, 1393)
 * fix setting read_repair_chance from CLI addColumnFamily (CASSANDRA-1399)
 * fix updates to indexed columns (CASSANDRA-1373)
 * fix race condition leaving to FileNotFoundException (CASSANDRA-1382)
 * fix sharded lock hash on index write path (CASSANDRA-1402)
 * add support for GT/E, LT/E in subordinate index clauses (CASSANDRA-1401)
 * cfId counter got out of sync when CFs were added (CASSANDRA-1403)
 * less chatty schema updates (CASSANDRA-1389)
 * rename column family mbeans. 'type' will now include either 
   'IndexColumnFamilies' or 'ColumnFamilies' depending on the CFS type.
   (CASSANDRA-1385)
 * disallow invalid keyspace and column family names. This includes name that
   matches a '^\w+' regex. (CASSANDRA-1377)
 * use JNA, if present, to take snapshots (CASSANDRA-1371)
 * truncate hints if starting 0.7 for the first time (CASSANDRA-1414)
 * fix FD leak in single-row slicepredicate queries (CASSANDRA-1416)
 * allow index expressions against columns that are not part of the 
   SlicePredicate (CASSANDRA-1410)
 * config-converter properly handles snitches and framed support 
   (CASSANDRA-1420)
 * remove keyspace argument from multiget_count (CASSANDRA-1422)
 * allow specifying cassandra.yaml location as (local or remote) URL
   (CASSANDRA-1126)
 * fix using DynamicEndpointSnitch with NetworkTopologyStrategy
   (CASSANDRA-1429)
 * Add CfDef.default_validation_class (CASSANDRA-891)
 * fix EstimatedHistogram.max (CASSANDRA-1413)
 * quorum read optimization (CASSANDRA-1622)
 * handle zero-length (or missing) rows during HH paging (CASSANDRA-1432)
 * include secondary indexes during schema migrations (CASSANDRA-1406)
 * fix commitlog header race during schema change (CASSANDRA-1435)
 * fix ColumnFamilyStoreMBeanIterator to use new type name (CASSANDRA-1433)
 * correct filename generated by xml->yaml converter (CASSANDRA-1419)
 * add CMSInitiatingOccupancyFraction=75 and UseCMSInitiatingOccupancyOnly
   to default JVM options
 * decrease jvm heap for cassandra-cli (CASSANDRA-1446)
 * ability to modify keyspaces and column family definitions on a live cluster
   (CASSANDRA-1285)
 * support for Hadoop Streaming [non-jvm map/reduce via stdin/out]
   (CASSANDRA-1368)
 * Move persistent sstable stats from the system table to an sstable component
   (CASSANDRA-1430)
 * remove failed bootstrap attempt from pending ranges when gossip times
   it out after 1h (CASSANDRA-1463)
 * eager-create tcp connections to other cluster members (CASSANDRA-1465)
 * enumerate stages and derive stage from message type instead of 
   transmitting separately (CASSANDRA-1465)
 * apply reversed flag during collation from different data sources
   (CASSANDRA-1450)
 * make failure to remove commitlog segment non-fatal (CASSANDRA-1348)
 * correct ordering of drain operations so CL.recover is no longer 
   necessary (CASSANDRA-1408)
 * removed keyspace from describe_splits method (CASSANDRA-1425)
 * rename check_schema_agreement to describe_schema_versions
   (CASSANDRA-1478)
 * fix QUORUM calculation for RF > 3 (CASSANDRA-1487)
 * remove tombstones during non-major compactions when bloom filter
   verifies that row does not exist in other sstables (CASSANDRA-1074)
 * nodes that coordinated a loadbalance in the past could not be seen by
   newly added nodes (CASSANDRA-1467)
 * exposed endpoint states (gossip details) via jmx (CASSANDRA-1467)
 * ensure that compacted sstables are not included when new readers are
   instantiated (CASSANDRA-1477)
 * by default, calculate heap size and memtable thresholds at runtime (CASSANDRA-1469)
 * fix races dealing with adding/dropping keyspaces and column families in
   rapid succession (CASSANDRA-1477)
 * clean up of Streaming system (CASSANDRA-1503, 1504, 1506)
 * add options to configure Thrift socket keepalive and buffer sizes (CASSANDRA-1426)
 * make contrib CassandraServiceDataCleaner recursive (CASSANDRA-1509)
 * min, max compaction threshold are configurable and persistent 
   per-ColumnFamily (CASSANDRA-1468)
 * fix replaying the last mutation in a commitlog unnecessarily 
   (CASSANDRA-1512)
 * invoke getDefaultUncaughtExceptionHandler from DTPE with the original
   exception rather than the ExecutionException wrapper (CASSANDRA-1226)
 * remove Clock from the Thrift (and Avro) API (CASSANDRA-1501)
 * Close intra-node sockets when connection is broken (CASSANDRA-1528)
 * RPM packaging spec file (CASSANDRA-786)
 * weighted request scheduler (CASSANDRA-1485)
 * treat expired columns as deleted (CASSANDRA-1539)
 * make IndexInterval configurable (CASSANDRA-1488)
 * add describe_snitch to Thrift API (CASSANDRA-1490)
 * MD5 authenticator compares plain text submitted password with MD5'd
   saved property, instead of vice versa (CASSANDRA-1447)
 * JMX MessagingService pending and completed counts (CASSANDRA-1533)
 * fix race condition processing repair responses (CASSANDRA-1511)
 * make repair blocking (CASSANDRA-1511)
 * create EndpointSnitchInfo and MBean to expose rack and DC (CASSANDRA-1491)
 * added option to contrib/word_count to output results back to Cassandra
   (CASSANDRA-1342)
 * rewrite Hadoop ColumnFamilyRecordWriter to pool connections, retry to
   multiple Cassandra nodes, and smooth impact on the Cassandra cluster
   by using smaller batch sizes (CASSANDRA-1434)
 * fix setting gc_grace_seconds via CLI (CASSANDRA-1549)
 * support TTL'd index values (CASSANDRA-1536)
 * make removetoken work like decommission (CASSANDRA-1216)
 * make cli comparator-aware and improve quote rules (CASSANDRA-1523,-1524)
 * make nodetool compact and cleanup blocking (CASSANDRA-1449)
 * add memtable, cache information to GCInspector logs (CASSANDRA-1558)
 * enable/disable HintedHandoff via JMX (CASSANDRA-1550)
 * Ignore stray files in the commit log directory (CASSANDRA-1547)
 * Disallow bootstrap to an in-use token (CASSANDRA-1561)


0.7-beta1
 * sstable versioning (CASSANDRA-389)
 * switched to slf4j logging (CASSANDRA-625)
 * add (optional) expiration time for column (CASSANDRA-699)
 * access levels for authentication/authorization (CASSANDRA-900)
 * add ReadRepairChance to CF definition (CASSANDRA-930)
 * fix heisenbug in system tests, especially common on OS X (CASSANDRA-944)
 * convert to byte[] keys internally and all public APIs (CASSANDRA-767)
 * ability to alter schema definitions on a live cluster (CASSANDRA-44)
 * renamed configuration file to cassandra.xml, and log4j.properties to
   log4j-server.properties, which must now be loaded from
   the classpath (which is how our scripts in bin/ have always done it)
   (CASSANDRA-971)
 * change get_count to require a SlicePredicate. create multi_get_count
   (CASSANDRA-744)
 * re-organized endpointsnitch implementations and added SimpleSnitch
   (CASSANDRA-994)
 * Added preload_row_cache option (CASSANDRA-946)
 * add CRC to commitlog header (CASSANDRA-999)
 * removed deprecated batch_insert and get_range_slice methods (CASSANDRA-1065)
 * add truncate thrift method (CASSANDRA-531)
 * http mini-interface using mx4j (CASSANDRA-1068)
 * optimize away copy of sliced row on memtable read path (CASSANDRA-1046)
 * replace constant-size 2GB mmaped segments and special casing for index 
   entries spanning segment boundaries, with SegmentedFile that computes 
   segments that always contain entire entries/rows (CASSANDRA-1117)
 * avoid reading large rows into memory during compaction (CASSANDRA-16)
 * added hadoop OutputFormat (CASSANDRA-1101)
 * efficient Streaming (no more anticompaction) (CASSANDRA-579)
 * split commitlog header into separate file and add size checksum to
   mutations (CASSANDRA-1179)
 * avoid allocating a new byte[] for each mutation on replay (CASSANDRA-1219)
 * revise HH schema to be per-endpoint (CASSANDRA-1142)
 * add joining/leaving status to nodetool ring (CASSANDRA-1115)
 * allow multiple repair sessions per node (CASSANDRA-1190)
 * optimize away MessagingService for local range queries (CASSANDRA-1261)
 * make framed transport the default so malformed requests can't OOM the 
   server (CASSANDRA-475)
 * significantly faster reads from row cache (CASSANDRA-1267)
 * take advantage of row cache during range queries (CASSANDRA-1302)
 * make GCGraceSeconds a per-ColumnFamily value (CASSANDRA-1276)
 * keep persistent row size and column count statistics (CASSANDRA-1155)
 * add IntegerType (CASSANDRA-1282)
 * page within a single row during hinted handoff (CASSANDRA-1327)
 * push DatacenterShardStrategy configuration into keyspace definition,
   eliminating datacenter.properties. (CASSANDRA-1066)
 * optimize forward slices starting with '' and single-index-block name 
   queries by skipping the column index (CASSANDRA-1338)
 * streaming refactor (CASSANDRA-1189)
 * faster comparison for UUID types (CASSANDRA-1043)
 * secondary index support (CASSANDRA-749 and subtasks)
 * make compaction buckets deterministic (CASSANDRA-1265)


0.6.6
 * Allow using DynamicEndpointSnitch with RackAwareStrategy (CASSANDRA-1429)
 * remove the remaining vestiges of the unfinished DatacenterShardStrategy 
   (replaced by NetworkTopologyStrategy in 0.7)
   

0.6.5
 * fix key ordering in range query results with RandomPartitioner
   and ConsistencyLevel > ONE (CASSANDRA-1145)
 * fix for range query starting with the wrong token range (CASSANDRA-1042)
 * page within a single row during hinted handoff (CASSANDRA-1327)
 * fix compilation on non-sun JDKs (CASSANDRA-1061)
 * remove String.trim() call on row keys in batch mutations (CASSANDRA-1235)
 * Log summary of dropped messages instead of spamming log (CASSANDRA-1284)
 * add dynamic endpoint snitch (CASSANDRA-981)
 * fix streaming for keyspaces with hyphens in their name (CASSANDRA-1377)
 * fix errors in hard-coded bloom filter optKPerBucket by computing it
   algorithmically (CASSANDRA-1220
 * remove message deserialization stage, and uncap read/write stages
   so slow reads/writes don't block gossip processing (CASSANDRA-1358)
 * add jmx port configuration to Debian package (CASSANDRA-1202)
 * use mlockall via JNA, if present, to prevent Linux from swapping
   out parts of the JVM (CASSANDRA-1214)


0.6.4
 * avoid queuing multiple hint deliveries for the same endpoint
   (CASSANDRA-1229)
 * better performance for and stricter checking of UTF8 column names
   (CASSANDRA-1232)
 * extend option to lower compaction priority to hinted handoff
   as well (CASSANDRA-1260)
 * log errors in gossip instead of re-throwing (CASSANDRA-1289)
 * avoid aborting commitlog replay prematurely if a flushed-but-
   not-removed commitlog segment is encountered (CASSANDRA-1297)
 * fix duplicate rows being read during mapreduce (CASSANDRA-1142)
 * failure detection wasn't closing command sockets (CASSANDRA-1221)
 * cassandra-cli.bat works on windows (CASSANDRA-1236)
 * pre-emptively drop requests that cannot be processed within RPCTimeout
   (CASSANDRA-685)
 * add ack to Binary write verb and update CassandraBulkLoader
   to wait for acks for each row (CASSANDRA-1093)
 * added describe_partitioner Thrift method (CASSANDRA-1047)
 * Hadoop jobs no longer require the Cassandra storage-conf.xml
   (CASSANDRA-1280, CASSANDRA-1047)
 * log thread pool stats when GC is excessive (CASSANDRA-1275)
 * remove gossip message size limit (CASSANDRA-1138)
 * parallelize local and remote reads during multiget, and respect snitch 
   when determining whether to do local read for CL.ONE (CASSANDRA-1317)
 * fix read repair to use requested consistency level on digest mismatch,
   rather than assuming QUORUM (CASSANDRA-1316)
 * process digest mismatch re-reads in parallel (CASSANDRA-1323)
 * switch hints CF comparator to BytesType (CASSANDRA-1274)


0.6.3
 * retry to make streaming connections up to 8 times. (CASSANDRA-1019)
 * reject describe_ring() calls on invalid keyspaces (CASSANDRA-1111)
 * fix cache size calculation for size of 100% (CASSANDRA-1129)
 * fix cache capacity only being recalculated once (CASSANDRA-1129)
 * remove hourly scan of all hints on the off chance that the gossiper
   missed a status change; instead, expose deliverHintsToEndpoint to JMX
   so it can be done manually, if necessary (CASSANDRA-1141)
 * don't reject reads at CL.ALL (CASSANDRA-1152)
 * reject deletions to supercolumns in CFs containing only standard
   columns (CASSANDRA-1139)
 * avoid preserving login information after client disconnects
   (CASSANDRA-1057)
 * prefer sun jdk to openjdk in debian init script (CASSANDRA-1174)
 * detect partioner config changes between restarts and fail fast 
   (CASSANDRA-1146)
 * use generation time to resolve node token reassignment disagreements
   (CASSANDRA-1118)
 * restructure the startup ordering of Gossiper and MessageService to avoid
   timing anomalies (CASSANDRA-1160)
 * detect incomplete commit log hearders (CASSANDRA-1119)
 * force anti-entropy service to stream files on the stream stage to avoid
   sending streams out of order (CASSANDRA-1169)
 * remove inactive stream managers after AES streams files (CASSANDRA-1169)
 * allow removing entire row through batch_mutate Deletion (CASSANDRA-1027)
 * add JMX metrics for row-level bloom filter false positives (CASSANDRA-1212)
 * added a redhat init script to contrib (CASSANDRA-1201)
 * use midpoint when bootstrapping a new machine into range with not
   much data yet instead of random token (CASSANDRA-1112)
 * kill server on OOM in executor stage as well as Thrift (CASSANDRA-1226)
 * remove opportunistic repairs, when two machines with overlapping replica
   responsibilities happen to finish major compactions of the same CF near
   the same time.  repairs are now fully manual (CASSANDRA-1190)
 * add ability to lower compaction priority (default is no change from 0.6.2)
   (CASSANDRA-1181)


0.6.2
 * fix contrib/word_count build. (CASSANDRA-992)
 * split CommitLogExecutorService into BatchCommitLogExecutorService and 
   PeriodicCommitLogExecutorService (CASSANDRA-1014)
 * add latency histograms to CFSMBean (CASSANDRA-1024)
 * make resolving timestamp ties deterministic by using value bytes
   as a tiebreaker (CASSANDRA-1039)
 * Add option to turn off Hinted Handoff (CASSANDRA-894)
 * fix windows startup (CASSANDRA-948)
 * make concurrent_reads, concurrent_writes configurable at runtime via JMX
   (CASSANDRA-1060)
 * disable GCInspector on non-Sun JVMs (CASSANDRA-1061)
 * fix tombstone handling in sstable rows with no other data (CASSANDRA-1063)
 * fix size of row in spanned index entries (CASSANDRA-1056)
 * install json2sstable, sstable2json, and sstablekeys to Debian package
 * StreamingService.StreamDestinations wouldn't empty itself after streaming
   finished (CASSANDRA-1076)
 * added Collections.shuffle(splits) before returning the splits in 
   ColumnFamilyInputFormat (CASSANDRA-1096)
 * do not recalculate cache capacity post-compaction if it's been manually 
   modified (CASSANDRA-1079)
 * better defaults for flush sorter + writer executor queue sizes
   (CASSANDRA-1100)
 * windows scripts for SSTableImport/Export (CASSANDRA-1051)
 * windows script for nodetool (CASSANDRA-1113)
 * expose PhiConvictThreshold (CASSANDRA-1053)
 * make repair of RF==1 a no-op (CASSANDRA-1090)
 * improve default JVM GC options (CASSANDRA-1014)
 * fix SlicePredicate serialization inside Hadoop jobs (CASSANDRA-1049)
 * close Thrift sockets in Hadoop ColumnFamilyRecordReader (CASSANDRA-1081)


0.6.1
 * fix NPE in sstable2json when no excluded keys are given (CASSANDRA-934)
 * keep the replica set constant throughout the read repair process
   (CASSANDRA-937)
 * allow querying getAllRanges with empty token list (CASSANDRA-933)
 * fix command line arguments inversion in clustertool (CASSANDRA-942)
 * fix race condition that could trigger a false-positive assertion
   during post-flush discard of old commitlog segments (CASSANDRA-936)
 * fix neighbor calculation for anti-entropy repair (CASSANDRA-924)
 * perform repair even for small entropy differences (CASSANDRA-924)
 * Use hostnames in CFInputFormat to allow Hadoop's naive string-based
   locality comparisons to work (CASSANDRA-955)
 * cache read-only BufferedRandomAccessFile length to avoid
   3 system calls per invocation (CASSANDRA-950)
 * nodes with IPv6 (and no IPv4) addresses could not join cluster
   (CASSANDRA-969)
 * Retrieve the correct number of undeleted columns, if any, from
   a supercolumn in a row that had been deleted previously (CASSANDRA-920)
 * fix index scans that cross the 2GB mmap boundaries for both mmap
   and standard i/o modes (CASSANDRA-866)
 * expose drain via nodetool (CASSANDRA-978)


0.6.0-RC1
 * JMX drain to flush memtables and run through commit log (CASSANDRA-880)
 * Bootstrapping can skip ranges under the right conditions (CASSANDRA-902)
 * fix merging row versions in range_slice for CL > ONE (CASSANDRA-884)
 * default write ConsistencyLeven chaned from ZERO to ONE
 * fix for index entries spanning mmap buffer boundaries (CASSANDRA-857)
 * use lexical comparison if time part of TimeUUIDs are the same 
   (CASSANDRA-907)
 * bound read, mutation, and response stages to fix possible OOM
   during log replay (CASSANDRA-885)
 * Use microseconds-since-epoch (UTC) in cli, instead of milliseconds
 * Treat batch_mutate Deletion with null supercolumn as "apply this predicate 
   to top level supercolumns" (CASSANDRA-834)
 * Streaming destination nodes do not update their JMX status (CASSANDRA-916)
 * Fix internal RPC timeout calculation (CASSANDRA-911)
 * Added Pig loadfunc to contrib/pig (CASSANDRA-910)


0.6.0-beta3
 * fix compaction bucketing bug (CASSANDRA-814)
 * update windows batch file (CASSANDRA-824)
 * deprecate KeysCachedFraction configuration directive in favor
   of KeysCached; move to unified-per-CF key cache (CASSANDRA-801)
 * add invalidateRowCache to ColumnFamilyStoreMBean (CASSANDRA-761)
 * send Handoff hints to natural locations to reduce load on
   remaining nodes in a failure scenario (CASSANDRA-822)
 * Add RowWarningThresholdInMB configuration option to warn before very 
   large rows get big enough to threaten node stability, and -x option to
   be able to remove them with sstable2json if the warning is unheeded
   until it's too late (CASSANDRA-843)
 * Add logging of GC activity (CASSANDRA-813)
 * fix ConcurrentModificationException in commitlog discard (CASSANDRA-853)
 * Fix hardcoded row count in Hadoop RecordReader (CASSANDRA-837)
 * Add a jmx status to the streaming service and change several DEBUG
   messages to INFO (CASSANDRA-845)
 * fix classpath in cassandra-cli.bat for Windows (CASSANDRA-858)
 * allow re-specifying host, port to cassandra-cli if invalid ones
   are first tried (CASSANDRA-867)
 * fix race condition handling rpc timeout in the coordinator
   (CASSANDRA-864)
 * Remove CalloutLocation and StagingFileDirectory from storage-conf files 
   since those settings are no longer used (CASSANDRA-878)
 * Parse a long from RowWarningThresholdInMB instead of an int (CASSANDRA-882)
 * Remove obsolete ControlPort code from DatabaseDescriptor (CASSANDRA-886)
 * move skipBytes side effect out of assert (CASSANDRA-899)
 * add "double getLoad" to StorageServiceMBean (CASSANDRA-898)
 * track row stats per CF at compaction time (CASSANDRA-870)
 * disallow CommitLogDirectory matching a DataFileDirectory (CASSANDRA-888)
 * default key cache size is 200k entries, changed from 10% (CASSANDRA-863)
 * add -Dcassandra-foreground=yes to cassandra.bat
 * exit if cluster name is changed unexpectedly (CASSANDRA-769)


0.6.0-beta1/beta2
 * add batch_mutate thrift command, deprecating batch_insert (CASSANDRA-336)
 * remove get_key_range Thrift API, deprecated in 0.5 (CASSANDRA-710)
 * add optional login() Thrift call for authentication (CASSANDRA-547)
 * support fat clients using gossiper and StorageProxy to perform
   replication in-process [jvm-only] (CASSANDRA-535)
 * support mmapped I/O for reads, on by default on 64bit JVMs 
   (CASSANDRA-408, CASSANDRA-669)
 * improve insert concurrency, particularly during Hinted Handoff
   (CASSANDRA-658)
 * faster network code (CASSANDRA-675)
 * stress.py moved to contrib (CASSANDRA-635)
 * row caching [must be explicitly enabled per-CF in config] (CASSANDRA-678)
 * present a useful measure of compaction progress in JMX (CASSANDRA-599)
 * add bin/sstablekeys (CASSNADRA-679)
 * add ConsistencyLevel.ANY (CASSANDRA-687)
 * make removetoken remove nodes from gossip entirely (CASSANDRA-644)
 * add ability to set cache sizes at runtime (CASSANDRA-708)
 * report latency and cache hit rate statistics with lifetime totals
   instead of average over the last minute (CASSANDRA-702)
 * support get_range_slice for RandomPartitioner (CASSANDRA-745)
 * per-keyspace replication factory and replication strategy (CASSANDRA-620)
 * track latency in microseconds (CASSANDRA-733)
 * add describe_ Thrift methods, deprecating get_string_property and 
   get_string_list_property
 * jmx interface for tracking operation mode and streams in general.
   (CASSANDRA-709)
 * keep memtables in sorted order to improve range query performance
   (CASSANDRA-799)
 * use while loop instead of recursion when trimming sstables compaction list 
   to avoid blowing stack in pathological cases (CASSANDRA-804)
 * basic Hadoop map/reduce support (CASSANDRA-342)


0.5.1
 * ensure all files for an sstable are streamed to the same directory.
   (CASSANDRA-716)
 * more accurate load estimate for bootstrapping (CASSANDRA-762)
 * tolerate dead or unavailable bootstrap target on write (CASSANDRA-731)
 * allow larger numbers of keys (> 140M) in a sstable bloom filter
   (CASSANDRA-790)
 * include jvm argument improvements from CASSANDRA-504 in debian package
 * change streaming chunk size to 32MB to accomodate Windows XP limitations
   (was 64MB) (CASSANDRA-795)
 * fix get_range_slice returning results in the wrong order (CASSANDRA-781)
 

0.5.0 final
 * avoid attempting to delete temporary bootstrap files twice (CASSANDRA-681)
 * fix bogus NaN in nodeprobe cfstats output (CASSANDRA-646)
 * provide a policy for dealing with single thread executors w/ a full queue
   (CASSANDRA-694)
 * optimize inner read in MessagingService, vastly improving multiple-node
   performance (CASSANDRA-675)
 * wait for table flush before streaming data back to a bootstrapping node.
   (CASSANDRA-696)
 * keep track of bootstrapping sources by table so that bootstrapping doesn't 
   give the indication of finishing early (CASSANDRA-673)


0.5.0 RC3
 * commit the correct version of the patch for CASSANDRA-663


0.5.0 RC2 (unreleased)
 * fix bugs in converting get_range_slice results to Thrift 
   (CASSANDRA-647, CASSANDRA-649)
 * expose java.util.concurrent.TimeoutException in StorageProxy methods
   (CASSANDRA-600)
 * TcpConnectionManager was holding on to disconnected connections, 
   giving the false indication they were being used. (CASSANDRA-651)
 * Remove duplicated write. (CASSANDRA-662)
 * Abort bootstrap if IP is already in the token ring (CASSANDRA-663)
 * increase default commitlog sync period, and wait for last sync to 
   finish before submitting another (CASSANDRA-668)


0.5.0 RC1
 * Fix potential NPE in get_range_slice (CASSANDRA-623)
 * add CRC32 to commitlog entries (CASSANDRA-605)
 * fix data streaming on windows (CASSANDRA-630)
 * GC compacted sstables after cleanup and compaction (CASSANDRA-621)
 * Speed up anti-entropy validation (CASSANDRA-629)
 * Fix anti-entropy assertion error (CASSANDRA-639)
 * Fix pending range conflicts when bootstapping or moving
   multiple nodes at once (CASSANDRA-603)
 * Handle obsolete gossip related to node movement in the case where
   one or more nodes is down when the movement occurs (CASSANDRA-572)
 * Include dead nodes in gossip to avoid a variety of problems
   and fix HH to removed nodes (CASSANDRA-634)
 * return an InvalidRequestException for mal-formed SlicePredicates
   (CASSANDRA-643)
 * fix bug determining closest neighbor for use in multiple datacenters
   (CASSANDRA-648)
 * Vast improvements in anticompaction speed (CASSANDRA-607)
 * Speed up log replay and writes by avoiding redundant serializations
   (CASSANDRA-652)


0.5.0 beta 2
 * Bootstrap improvements (several tickets)
 * add nodeprobe repair anti-entropy feature (CASSANDRA-193, CASSANDRA-520)
 * fix possibility of partition when many nodes restart at once
   in clusters with multiple seeds (CASSANDRA-150)
 * fix NPE in get_range_slice when no data is found (CASSANDRA-578)
 * fix potential NPE in hinted handoff (CASSANDRA-585)
 * fix cleanup of local "system" keyspace (CASSANDRA-576)
 * improve computation of cluster load balance (CASSANDRA-554)
 * added super column read/write, column count, and column/row delete to
   cassandra-cli (CASSANDRA-567, CASSANDRA-594)
 * fix returning live subcolumns of deleted supercolumns (CASSANDRA-583)
 * respect JAVA_HOME in bin/ scripts (several tickets)
 * add StorageService.initClient for fat clients on the JVM (CASSANDRA-535)
   (see contrib/client_only for an example of use)
 * make consistency_level functional in get_range_slice (CASSANDRA-568)
 * optimize key deserialization for RandomPartitioner (CASSANDRA-581)
 * avoid GCing tombstones except on major compaction (CASSANDRA-604)
 * increase failure conviction threshold, resulting in less nodes
   incorrectly (and temporarily) marked as down (CASSANDRA-610)
 * respect memtable thresholds during log replay (CASSANDRA-609)
 * support ConsistencyLevel.ALL on read (CASSANDRA-584)
 * add nodeprobe removetoken command (CASSANDRA-564)


0.5.0 beta
 * Allow multiple simultaneous flushes, improving flush throughput 
   on multicore systems (CASSANDRA-401)
 * Split up locks to improve write and read throughput on multicore systems
   (CASSANDRA-444, CASSANDRA-414)
 * More efficient use of memory during compaction (CASSANDRA-436)
 * autobootstrap option: when enabled, all non-seed nodes will attempt
   to bootstrap when started, until bootstrap successfully
   completes. -b option is removed.  (CASSANDRA-438)
 * Unless a token is manually specified in the configuration xml,
   a bootstraping node will use a token that gives it half the
   keys from the most-heavily-loaded node in the cluster,
   instead of generating a random token. 
   (CASSANDRA-385, CASSANDRA-517)
 * Miscellaneous bootstrap fixes (several tickets)
 * Ability to change a node's token even after it has data on it
   (CASSANDRA-541)
 * Ability to decommission a live node from the ring (CASSANDRA-435)
 * Semi-automatic loadbalancing via nodeprobe (CASSANDRA-192)
 * Add ability to set compaction thresholds at runtime via
   JMX / nodeprobe.  (CASSANDRA-465)
 * Add "comment" field to ColumnFamily definition. (CASSANDRA-481)
 * Additional JMX metrics (CASSANDRA-482)
 * JSON based export and import tools (several tickets)
 * Hinted Handoff fixes (several tickets)
 * Add key cache to improve read performance (CASSANDRA-423)
 * Simplified construction of custom ReplicationStrategy classes
   (CASSANDRA-497)
 * Graphical application (Swing) for ring integrity verification and 
   visualization was added to contrib (CASSANDRA-252)
 * Add DCQUORUM, DCQUORUMSYNC consistency levels and corresponding
   ReplicationStrategy / EndpointSnitch classes.  Experimental.
   (CASSANDRA-492)
 * Web client interface added to contrib (CASSANDRA-457)
 * More-efficient flush for Random, CollatedOPP partitioners 
   for normal writes (CASSANDRA-446) and bulk load (CASSANDRA-420)
 * Add MemtableFlushAfterMinutes, a global replacement for the old 
   per-CF FlushPeriodInMinutes setting (CASSANDRA-463)
 * optimizations to slice reading (CASSANDRA-350) and supercolumn
   queries (CASSANDRA-510)
 * force binding to given listenaddress for nodes with multiple
   interfaces (CASSANDRA-546)
 * stress.py benchmarking tool improvements (several tickets)
 * optimized replica placement code (CASSANDRA-525)
 * faster log replay on restart (CASSANDRA-539, CASSANDRA-540)
 * optimized local-node writes (CASSANDRA-558)
 * added get_range_slice, deprecating get_key_range (CASSANDRA-344)
 * expose TimedOutException to thrift (CASSANDRA-563)
 

0.4.2
 * Add validation disallowing null keys (CASSANDRA-486)
 * Fix race conditions in TCPConnectionManager (CASSANDRA-487)
 * Fix using non-utf8-aware comparison as a sanity check.
   (CASSANDRA-493)
 * Improve default garbage collector options (CASSANDRA-504)
 * Add "nodeprobe flush" (CASSANDRA-505)
 * remove NotFoundException from get_slice throws list (CASSANDRA-518)
 * fix get (not get_slice) of entire supercolumn (CASSANDRA-508)
 * fix null token during bootstrap (CASSANDRA-501)


0.4.1
 * Fix FlushPeriod columnfamily configuration regression
   (CASSANDRA-455)
 * Fix long column name support (CASSANDRA-460)
 * Fix for serializing a row that only contains tombstones
   (CASSANDRA-458)
 * Fix for discarding unneeded commitlog segments (CASSANDRA-459)
 * Add SnapshotBeforeCompaction configuration option (CASSANDRA-426)
 * Fix compaction abort under insufficient disk space (CASSANDRA-473)
 * Fix reading subcolumn slice from tombstoned CF (CASSANDRA-484)
 * Fix race condition in RVH causing occasional NPE (CASSANDRA-478)


0.4.0
 * fix get_key_range problems when a node is down (CASSANDRA-440)
   and add UnavailableException to more Thrift methods
 * Add example EndPointSnitch contrib code (several tickets)


0.4.0 RC2
 * fix SSTable generation clash during compaction (CASSANDRA-418)
 * reject method calls with null parameters (CASSANDRA-308)
 * properly order ranges in nodeprobe output (CASSANDRA-421)
 * fix logging of certain errors on executor threads (CASSANDRA-425)


0.4.0 RC1
 * Bootstrap feature is live; use -b on startup (several tickets)
 * Added multiget api (CASSANDRA-70)
 * fix Deadlock with SelectorManager.doProcess and TcpConnection.write
   (CASSANDRA-392)
 * remove key cache b/c of concurrency bugs in third-party
   CLHM library (CASSANDRA-405)
 * update non-major compaction logic to use two threshold values
   (CASSANDRA-407)
 * add periodic / batch commitlog sync modes (several tickets)
 * inline BatchMutation into batch_insert params (CASSANDRA-403)
 * allow setting the logging level at runtime via mbean (CASSANDRA-402)
 * change default comparator to BytesType (CASSANDRA-400)
 * add forwards-compatible ConsistencyLevel parameter to get_key_range
   (CASSANDRA-322)
 * r/m special case of blocking for local destination when writing with 
   ConsistencyLevel.ZERO (CASSANDRA-399)
 * Fixes to make BinaryMemtable [bulk load interface] useful (CASSANDRA-337);
   see contrib/bmt_example for an example of using it.
 * More JMX properties added (several tickets)
 * Thrift changes (several tickets)
    - Merged _super get methods with the normal ones; return values
      are now of ColumnOrSuperColumn.
    - Similarly, merged batch_insert_super into batch_insert.



0.4.0 beta
 * On-disk data format has changed to allow billions of keys/rows per
   node instead of only millions
 * Multi-keyspace support
 * Scan all sstables for all queries to avoid situations where
   different types of operation on the same ColumnFamily could
   disagree on what data was present
 * Snapshot support via JMX
 * Thrift API has changed a _lot_:
    - removed time-sorted CFs; instead, user-defined comparators
      may be defined on the column names, which are now byte arrays.
      Default comparators are provided for UTF8, Bytes, Ascii, Long (i64),
      and UUID types.
    - removed colon-delimited strings in thrift api in favor of explicit
      structs such as ColumnPath, ColumnParent, etc.  Also normalized
      thrift struct and argument naming.
    - Added columnFamily argument to get_key_range.
    - Change signature of get_slice to accept starting and ending
      columns as well as an offset.  (This allows use of indexes.)
      Added "ascending" flag to allow reasonably-efficient reverse
      scans as well.  Removed get_slice_by_range as redundant.
    - get_key_range operates on one CF at a time
    - changed `block` boolean on insert methods to ConsistencyLevel enum,
      with options of NONE, ONE, QUORUM, and ALL.
    - added similar consistency_level parameter to read methods
    - column-name-set slice with no names given now returns zero columns
      instead of all of them.  ("all" can run your server out of memory.
      use a range-based slice with a high max column count instead.)
 * Removed the web interface. Node information can now be obtained by 
   using the newly introduced nodeprobe utility.
 * More JMX stats
 * Remove magic values from internals (e.g. special key to indicate
   when to flush memtables)
 * Rename configuration "table" to "keyspace"
 * Moved to crash-only design; no more shutdown (just kill the process)
 * Lots of bug fixes

Full list of issues resolved in 0.4 is at https://issues.apache.org/jira/secure/IssueNavigator.jspa?reset=true&&pid=12310865&fixfor=12313862&resolution=1&sorter/field=issuekey&sorter/order=DESC


0.3.0 RC3
 * Fix potential deadlock under load in TCPConnection.
   (CASSANDRA-220)


0.3.0 RC2
 * Fix possible data loss when server is stopped after replaying
   log but before new inserts force memtable flush.
   (CASSANDRA-204)
 * Added BUGS file


0.3.0 RC1
 * Range queries on keys, including user-defined key collation
 * Remove support
 * Workarounds for a weird bug in JDK select/register that seems
   particularly common on VM environments. Cassandra should deploy
   fine on EC2 now
 * Much improved infrastructure: the beginnings of a decent test suite
   ("ant test" for unit tests; "nosetests" for system tests), code
   coverage reporting, etc.
 * Expanded node status reporting via JMX
 * Improved error reporting/logging on both server and client
 * Reduced memory footprint in default configuration
 * Combined blocking and non-blocking versions of insert APIs
 * Added FlushPeriodInMinutes configuration parameter to force
   flushing of infrequently-updated ColumnFamilies<|MERGE_RESOLUTION|>--- conflicted
+++ resolved
@@ -1,4 +1,3 @@
-<<<<<<< HEAD
 2.1.4
  * Make SSTableRewriter.abort() more robust to failure (CASSANDRA-8832)
  * Remove cold_reads_to_omit from STCS (CASSANDRA-8860)
@@ -32,10 +31,7 @@
    marked are in the live set (CASSANDRA-8689)
  * cassandra-stress support for varint (CASSANDRA-8882)
 Merged from 2.0:
-=======
-2.0.13:
  * Add ability to limit number of native connections (CASSANDRA-8086)
->>>>>>> e56d9efb
  * Add offline tool to relevel sstables (CASSANDRA-8301)
  * Preserve stream ID for more protocol errors (CASSANDRA-8848)
  * Fix combining token() function with multi-column relations on
