--- conflicted
+++ resolved
@@ -12,12 +12,9 @@
  * Pig: Remove errant LIMIT clause in CqlNativeStorage (CASSANDRA-8166)
  * Throw ConfigurationException when hsha is used with the default
    rpc_max_threads setting of 'unlimited' (CASSANDRA-8116)
-<<<<<<< HEAD
-=======
  * Allow concurrent writing of the same table in the same JVM using
    CQLSSTableWriter (CASSANDRA-7463)
  * Fix totalDiskSpaceUsed calculation (CASSANDRA-8205)
->>>>>>> 62386f13
 
 
 2.1.1
