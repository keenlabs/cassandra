/*
 * Licensed to the Apache Software Foundation (ASF) under one
 * or more contributor license agreements.  See the NOTICE file
 * distributed with this work for additional information
 * regarding copyright ownership.  The ASF licenses this file
 * to you under the Apache License, Version 2.0 (the
 * "License"); you may not use this file except in compliance
 * with the License.  You may obtain a copy of the License at
 *
 *     http://www.apache.org/licenses/LICENSE-2.0
 *
 * Unless required by applicable law or agreed to in writing, software
 * distributed under the License is distributed on an "AS IS" BASIS,
 * WITHOUT WARRANTIES OR CONDITIONS OF ANY KIND, either express or implied.
 * See the License for the specific language governing permissions and
 * limitations under the License.
 */
package org.apache.cassandra.db;

import java.util.Collections;
import java.util.concurrent.ExecutionException;

import org.apache.cassandra.config.CFMetaData;
import org.apache.cassandra.config.ColumnDefinition;
import org.apache.cassandra.schema.KeyspaceParams;
import org.apache.cassandra.utils.ByteBufferUtil;
import org.junit.AfterClass;
import org.junit.BeforeClass;
import org.junit.Test;

import org.apache.cassandra.SchemaLoader;
<<<<<<< HEAD
import org.apache.cassandra.db.marshal.*;
=======
import org.apache.cassandra.config.KSMetaData;
import org.apache.cassandra.db.marshal.CounterColumnType;
import org.apache.cassandra.dht.Bounds;
import org.apache.cassandra.dht.Token;
>>>>>>> e4875535
import org.apache.cassandra.exceptions.ConfigurationException;
import org.apache.cassandra.config.Schema;
import org.apache.cassandra.exceptions.WriteTimeoutException;
import org.apache.cassandra.service.CacheService;

import static org.junit.Assert.assertEquals;
import static org.junit.Assert.assertNull;

import static org.apache.cassandra.utils.ByteBufferUtil.bytes;

public class CounterCacheTest
{
    private static final String KEYSPACE1 = "CounterCacheTest";
    private static final String COUNTER1 = "Counter1";

    @BeforeClass
    public static void defineSchema() throws ConfigurationException
    {
        SchemaLoader.prepareServer();

        CFMetaData counterTable = CFMetaData.Builder.create(KEYSPACE1, COUNTER1, false, true, true)
                                  .addPartitionKey("key", Int32Type.instance)
                                  .addClusteringColumn("name", Int32Type.instance)
                                  .addRegularColumn("c", CounterColumnType.instance)
                                  .build();

        SchemaLoader.createKeyspace(KEYSPACE1,
                                    KeyspaceParams.simple(1),
                                    counterTable);
    }

    @AfterClass
    public static void cleanup()
    {
        SchemaLoader.cleanupSavedCaches();
    }

    @Test
    public void testReadWrite()
    {
        ColumnFamilyStore cfs = Keyspace.open(KEYSPACE1).getColumnFamilyStore(COUNTER1);
        cfs.truncateBlocking();
        CacheService.instance.invalidateCounterCache();

        Clustering c1 = CBuilder.create(cfs.metadata.comparator).add(ByteBufferUtil.bytes(1)).build();
        Clustering c2 = CBuilder.create(cfs.metadata.comparator).add(ByteBufferUtil.bytes(2)).build();
        ColumnDefinition cd = cfs.metadata.getColumnDefinition(ByteBufferUtil.bytes("c"));

        assertEquals(0, CacheService.instance.counterCache.size());
        assertNull(cfs.getCachedCounter(bytes(1), c1, cd, null));
        assertNull(cfs.getCachedCounter(bytes(1), c2, cd, null));
        assertNull(cfs.getCachedCounter(bytes(2), c1, cd, null));
        assertNull(cfs.getCachedCounter(bytes(2), c2, cd, null));

        cfs.putCachedCounter(bytes(1), c1, cd, null, ClockAndCount.create(1L, 1L));
        cfs.putCachedCounter(bytes(1), c2, cd, null, ClockAndCount.create(1L, 2L));
        cfs.putCachedCounter(bytes(2), c1, cd, null, ClockAndCount.create(2L, 1L));
        cfs.putCachedCounter(bytes(2), c2, cd, null, ClockAndCount.create(2L, 2L));

        assertEquals(ClockAndCount.create(1L, 1L), cfs.getCachedCounter(bytes(1), c1, cd, null));
        assertEquals(ClockAndCount.create(1L, 2L), cfs.getCachedCounter(bytes(1), c2, cd, null));
        assertEquals(ClockAndCount.create(2L, 1L), cfs.getCachedCounter(bytes(2), c1, cd, null));
        assertEquals(ClockAndCount.create(2L, 2L), cfs.getCachedCounter(bytes(2), c2, cd, null));
    }

    @Test
    public void testCounterCacheInvalidate()
    {
        ColumnFamilyStore cfs = Keyspace.open(KEYSPACE1).getColumnFamilyStore(CF);
        cfs.truncateBlocking();
        CacheService.instance.invalidateCounterCache();

        assertEquals(0, CacheService.instance.counterCache.size());
        assertNull(cfs.getCachedCounter(bytes(1), cellname(1)));
        assertNull(cfs.getCachedCounter(bytes(1), cellname(2)));
        assertNull(cfs.getCachedCounter(bytes(2), cellname(1)));
        assertNull(cfs.getCachedCounter(bytes(2), cellname(2)));
        assertNull(cfs.getCachedCounter(bytes(3), cellname(1)));
        assertNull(cfs.getCachedCounter(bytes(3), cellname(2)));

        cfs.putCachedCounter(bytes(1), cellname(1), ClockAndCount.create(1L, 1L));
        cfs.putCachedCounter(bytes(1), cellname(2), ClockAndCount.create(1L, 2L));
        cfs.putCachedCounter(bytes(2), cellname(1), ClockAndCount.create(2L, 1L));
        cfs.putCachedCounter(bytes(2), cellname(2), ClockAndCount.create(2L, 2L));
        cfs.putCachedCounter(bytes(3), cellname(1), ClockAndCount.create(3L, 1L));
        cfs.putCachedCounter(bytes(3), cellname(2), ClockAndCount.create(3L, 2L));

        assertEquals(6, CacheService.instance.counterCache.size());
        assertEquals(ClockAndCount.create(1L, 1L), cfs.getCachedCounter(bytes(1), cellname(1)));
        assertEquals(ClockAndCount.create(1L, 2L), cfs.getCachedCounter(bytes(1), cellname(2)));
        assertEquals(ClockAndCount.create(2L, 1L), cfs.getCachedCounter(bytes(2), cellname(1)));
        assertEquals(ClockAndCount.create(2L, 2L), cfs.getCachedCounter(bytes(2), cellname(2)));
        assertEquals(ClockAndCount.create(3L, 1L), cfs.getCachedCounter(bytes(3), cellname(1)));
        assertEquals(ClockAndCount.create(3L, 2L), cfs.getCachedCounter(bytes(3), cellname(2)));

        cfs.invalidateCounterCache(Collections.singleton(new Bounds<Token>(cfs.partitioner.decorateKey(bytes(1)).getToken(),
                                                                           cfs.partitioner.decorateKey(bytes(2)).getToken())));

        assertEquals(2, CacheService.instance.counterCache.size());
        assertNull(cfs.getCachedCounter(bytes(1), cellname(1)));
        assertNull(cfs.getCachedCounter(bytes(1), cellname(2)));
        assertNull(cfs.getCachedCounter(bytes(2), cellname(1)));
        assertNull(cfs.getCachedCounter(bytes(2), cellname(2)));
        assertEquals(ClockAndCount.create(3L, 1L), cfs.getCachedCounter(bytes(3), cellname(1)));
        assertEquals(ClockAndCount.create(3L, 2L), cfs.getCachedCounter(bytes(3), cellname(2)));
    }

    @Test
    public void testSaveLoad() throws ExecutionException, InterruptedException, WriteTimeoutException
    {
        ColumnFamilyStore cfs = Keyspace.open(KEYSPACE1).getColumnFamilyStore(COUNTER1);
        cfs.truncateBlocking();
        CacheService.instance.invalidateCounterCache();

        new CounterMutation(new RowUpdateBuilder(cfs.metadata, 0, bytes(1)).clustering(1).add("c", 1L).build(), ConsistencyLevel.ONE).apply();
        new CounterMutation(new RowUpdateBuilder(cfs.metadata, 0, bytes(1)).clustering(2).add("c", 2L).build(), ConsistencyLevel.ONE).apply();
        new CounterMutation(new RowUpdateBuilder(cfs.metadata, 0, bytes(2)).clustering(1).add("c", 1L).build(), ConsistencyLevel.ONE).apply();
        new CounterMutation(new RowUpdateBuilder(cfs.metadata, 0, bytes(2)).clustering(2).add("c", 2L).build(), ConsistencyLevel.ONE).apply();

        assertEquals(4, CacheService.instance.counterCache.size());

        // flush the counter cache and invalidate
        CacheService.instance.counterCache.submitWrite(Integer.MAX_VALUE).get();
        CacheService.instance.invalidateCounterCache();
        assertEquals(0, CacheService.instance.counterCache.size());

        // load from cache and validate
        CacheService.instance.counterCache.loadSaved();
        assertEquals(4, CacheService.instance.counterCache.size());

        Clustering c1 = CBuilder.create(cfs.metadata.comparator).add(ByteBufferUtil.bytes(1)).build();
        Clustering c2 = CBuilder.create(cfs.metadata.comparator).add(ByteBufferUtil.bytes(2)).build();
        ColumnDefinition cd = cfs.metadata.getColumnDefinition(ByteBufferUtil.bytes("c"));

        assertEquals(ClockAndCount.create(1L, 1L), cfs.getCachedCounter(bytes(1), c1, cd, null));
        assertEquals(ClockAndCount.create(1L, 2L), cfs.getCachedCounter(bytes(1), c2, cd, null));
        assertEquals(ClockAndCount.create(1L, 1L), cfs.getCachedCounter(bytes(2), c1, cd, null));
        assertEquals(ClockAndCount.create(1L, 2L), cfs.getCachedCounter(bytes(2), c2, cd, null));
    }

    @Test
    public void testDroppedSaveLoad() throws ExecutionException, InterruptedException, WriteTimeoutException
    {
        ColumnFamilyStore cfs = Keyspace.open(KEYSPACE1).getColumnFamilyStore(COUNTER1);
        cfs.truncateBlocking();
        CacheService.instance.invalidateCounterCache();

        new CounterMutation(new RowUpdateBuilder(cfs.metadata, 0, bytes(1)).clustering(1).add("c", 1L).build(), ConsistencyLevel.ONE).apply();
        new CounterMutation(new RowUpdateBuilder(cfs.metadata, 0, bytes(1)).clustering(2).add("c", 2L).build(), ConsistencyLevel.ONE).apply();
        new CounterMutation(new RowUpdateBuilder(cfs.metadata, 0, bytes(2)).clustering(1).add("c", 1L).build(), ConsistencyLevel.ONE).apply();
        new CounterMutation(new RowUpdateBuilder(cfs.metadata, 0, bytes(2)).clustering(2).add("c", 2L).build(), ConsistencyLevel.ONE).apply();

        // flush the counter cache and invalidate
        CacheService.instance.counterCache.submitWrite(Integer.MAX_VALUE).get();
        CacheService.instance.invalidateCounterCache();
        assertEquals(0, CacheService.instance.counterCache.size());

        Keyspace ks = Schema.instance.removeKeyspaceInstance(KEYSPACE1);

        try
        {
            // load from cache and validate
            CacheService.instance.counterCache.loadSaved();
            assertEquals(0, CacheService.instance.counterCache.size());
        }
        finally
        {
            Schema.instance.storeKeyspaceInstance(ks);
        }
    }

    @Test
    public void testDisabledSaveLoad() throws ExecutionException, InterruptedException, WriteTimeoutException
    {
        ColumnFamilyStore cfs = Keyspace.open(KEYSPACE1).getColumnFamilyStore(COUNTER1);
        cfs.truncateBlocking();
        CacheService.instance.invalidateCounterCache();

        new CounterMutation(new RowUpdateBuilder(cfs.metadata, 0, bytes(1)).clustering(1).add("c", 1L).build(), ConsistencyLevel.ONE).apply();
        new CounterMutation(new RowUpdateBuilder(cfs.metadata, 0, bytes(1)).clustering(2).add("c", 2L).build(), ConsistencyLevel.ONE).apply();
        new CounterMutation(new RowUpdateBuilder(cfs.metadata, 0, bytes(2)).clustering(1).add("c", 1L).build(), ConsistencyLevel.ONE).apply();
        new CounterMutation(new RowUpdateBuilder(cfs.metadata, 0, bytes(2)).clustering(2).add("c", 2L).build(), ConsistencyLevel.ONE).apply();

        // flush the counter cache and invalidate
        CacheService.instance.counterCache.submitWrite(Integer.MAX_VALUE).get();
        CacheService.instance.invalidateCounterCache();
        assertEquals(0, CacheService.instance.counterCache.size());


        CacheService.instance.setCounterCacheCapacityInMB(0);
        try
        {
            // load from cache and validate
            CacheService.instance.counterCache.loadSaved();
            assertEquals(0, CacheService.instance.counterCache.size());
        }
        finally
        {
            CacheService.instance.setCounterCacheCapacityInMB(1);
        }
    }

}<|MERGE_RESOLUTION|>--- conflicted
+++ resolved
@@ -22,6 +22,8 @@
 
 import org.apache.cassandra.config.CFMetaData;
 import org.apache.cassandra.config.ColumnDefinition;
+import org.apache.cassandra.dht.Bounds;
+import org.apache.cassandra.dht.Token;
 import org.apache.cassandra.schema.KeyspaceParams;
 import org.apache.cassandra.utils.ByteBufferUtil;
 import org.junit.AfterClass;
@@ -29,14 +31,7 @@
 import org.junit.Test;
 
 import org.apache.cassandra.SchemaLoader;
-<<<<<<< HEAD
 import org.apache.cassandra.db.marshal.*;
-=======
-import org.apache.cassandra.config.KSMetaData;
-import org.apache.cassandra.db.marshal.CounterColumnType;
-import org.apache.cassandra.dht.Bounds;
-import org.apache.cassandra.dht.Token;
->>>>>>> e4875535
 import org.apache.cassandra.exceptions.ConfigurationException;
 import org.apache.cassandra.config.Schema;
 import org.apache.cassandra.exceptions.WriteTimeoutException;
@@ -105,43 +100,46 @@
     @Test
     public void testCounterCacheInvalidate()
     {
-        ColumnFamilyStore cfs = Keyspace.open(KEYSPACE1).getColumnFamilyStore(CF);
-        cfs.truncateBlocking();
-        CacheService.instance.invalidateCounterCache();
-
-        assertEquals(0, CacheService.instance.counterCache.size());
-        assertNull(cfs.getCachedCounter(bytes(1), cellname(1)));
-        assertNull(cfs.getCachedCounter(bytes(1), cellname(2)));
-        assertNull(cfs.getCachedCounter(bytes(2), cellname(1)));
-        assertNull(cfs.getCachedCounter(bytes(2), cellname(2)));
-        assertNull(cfs.getCachedCounter(bytes(3), cellname(1)));
-        assertNull(cfs.getCachedCounter(bytes(3), cellname(2)));
-
-        cfs.putCachedCounter(bytes(1), cellname(1), ClockAndCount.create(1L, 1L));
-        cfs.putCachedCounter(bytes(1), cellname(2), ClockAndCount.create(1L, 2L));
-        cfs.putCachedCounter(bytes(2), cellname(1), ClockAndCount.create(2L, 1L));
-        cfs.putCachedCounter(bytes(2), cellname(2), ClockAndCount.create(2L, 2L));
-        cfs.putCachedCounter(bytes(3), cellname(1), ClockAndCount.create(3L, 1L));
-        cfs.putCachedCounter(bytes(3), cellname(2), ClockAndCount.create(3L, 2L));
-
-        assertEquals(6, CacheService.instance.counterCache.size());
-        assertEquals(ClockAndCount.create(1L, 1L), cfs.getCachedCounter(bytes(1), cellname(1)));
-        assertEquals(ClockAndCount.create(1L, 2L), cfs.getCachedCounter(bytes(1), cellname(2)));
-        assertEquals(ClockAndCount.create(2L, 1L), cfs.getCachedCounter(bytes(2), cellname(1)));
-        assertEquals(ClockAndCount.create(2L, 2L), cfs.getCachedCounter(bytes(2), cellname(2)));
-        assertEquals(ClockAndCount.create(3L, 1L), cfs.getCachedCounter(bytes(3), cellname(1)));
-        assertEquals(ClockAndCount.create(3L, 2L), cfs.getCachedCounter(bytes(3), cellname(2)));
-
-        cfs.invalidateCounterCache(Collections.singleton(new Bounds<Token>(cfs.partitioner.decorateKey(bytes(1)).getToken(),
-                                                                           cfs.partitioner.decorateKey(bytes(2)).getToken())));
+        ColumnFamilyStore cfs = Keyspace.open(KEYSPACE1).getColumnFamilyStore(COUNTER1);
+        cfs.truncateBlocking();
+        CacheService.instance.invalidateCounterCache();
+
+        Clustering c1 = CBuilder.create(cfs.metadata.comparator).add(ByteBufferUtil.bytes(1)).build();
+        Clustering c2 = CBuilder.create(cfs.metadata.comparator).add(ByteBufferUtil.bytes(2)).build();
+        ColumnDefinition cd = cfs.metadata.getColumnDefinition(ByteBufferUtil.bytes("c"));
+
+        assertEquals(0, CacheService.instance.counterCache.size());
+        assertNull(cfs.getCachedCounter(bytes(1), c1, cd, null));
+        assertNull(cfs.getCachedCounter(bytes(1), c2, cd, null));
+        assertNull(cfs.getCachedCounter(bytes(2), c1, cd, null));
+        assertNull(cfs.getCachedCounter(bytes(2), c2, cd, null));
+        assertNull(cfs.getCachedCounter(bytes(3), c1, cd, null));
+        assertNull(cfs.getCachedCounter(bytes(3), c2, cd, null));
+
+        cfs.putCachedCounter(bytes(1), c1, cd, null, ClockAndCount.create(1L, 1L));
+        cfs.putCachedCounter(bytes(1), c2, cd, null, ClockAndCount.create(1L, 2L));
+        cfs.putCachedCounter(bytes(2), c1, cd, null, ClockAndCount.create(2L, 1L));
+        cfs.putCachedCounter(bytes(2), c2, cd, null, ClockAndCount.create(2L, 2L));
+        cfs.putCachedCounter(bytes(3), c1, cd, null, ClockAndCount.create(3L, 1L));
+        cfs.putCachedCounter(bytes(3), c2, cd, null, ClockAndCount.create(3L, 2L));
+
+        assertEquals(ClockAndCount.create(1L, 1L), cfs.getCachedCounter(bytes(1), c1, cd, null));
+        assertEquals(ClockAndCount.create(1L, 2L), cfs.getCachedCounter(bytes(1), c2, cd, null));
+        assertEquals(ClockAndCount.create(2L, 1L), cfs.getCachedCounter(bytes(2), c1, cd, null));
+        assertEquals(ClockAndCount.create(2L, 2L), cfs.getCachedCounter(bytes(2), c2, cd, null));
+        assertEquals(ClockAndCount.create(3L, 1L), cfs.getCachedCounter(bytes(3), c1, cd, null));
+        assertEquals(ClockAndCount.create(3L, 2L), cfs.getCachedCounter(bytes(3), c2, cd, null));
+
+        cfs.invalidateCounterCache(Collections.singleton(new Bounds<Token>(cfs.decorateKey(bytes(1)).getToken(),
+                                                                           cfs.decorateKey(bytes(2)).getToken())));
 
         assertEquals(2, CacheService.instance.counterCache.size());
-        assertNull(cfs.getCachedCounter(bytes(1), cellname(1)));
-        assertNull(cfs.getCachedCounter(bytes(1), cellname(2)));
-        assertNull(cfs.getCachedCounter(bytes(2), cellname(1)));
-        assertNull(cfs.getCachedCounter(bytes(2), cellname(2)));
-        assertEquals(ClockAndCount.create(3L, 1L), cfs.getCachedCounter(bytes(3), cellname(1)));
-        assertEquals(ClockAndCount.create(3L, 2L), cfs.getCachedCounter(bytes(3), cellname(2)));
+        assertNull(cfs.getCachedCounter(bytes(1), c1, cd, null));
+        assertNull(cfs.getCachedCounter(bytes(1), c2, cd, null));
+        assertNull(cfs.getCachedCounter(bytes(2), c1, cd, null));
+        assertNull(cfs.getCachedCounter(bytes(2), c2, cd, null));
+        assertEquals(ClockAndCount.create(3L, 1L), cfs.getCachedCounter(bytes(3), c1, cd, null));
+        assertEquals(ClockAndCount.create(3L, 2L), cfs.getCachedCounter(bytes(3), c2, cd, null));
     }
 
     @Test
